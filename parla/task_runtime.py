--- conflicted
+++ resolved
@@ -21,13 +21,9 @@
 #logging.basicConfig(level = logging.DEBUG)
 logger = logging.getLogger(__name__)
 
-<<<<<<< HEAD
-__all__ = ["Task", "SchedulerContext", "DeviceSetRequirements", "OptionsRequirements", "ResourceRequirements", "get_current_devices"]
-=======
 __all__ = ["Task", "SchedulerContext", "DeviceSetRequirements", "OptionsRequirements", "ResourceRequirements", "get_current_devices", "has_environment"]
 
 # TODO: This module is pretty massively over-engineered the actual use case could use a much simpler scheduler.
->>>>>>> 7a0e1371
 
 # Note: tasks can be implemented as lock free, however, atomics aren't really a thing in Python, so instead
 # make each task have its own lock to mimic atomic-like counters for dependency tracking.
@@ -871,15 +867,11 @@
 def get_devices() -> Collection[Device]:
     return _scheduler_locals.environment.placement
 
-<<<<<<< HEAD
-=======
 def has_environment() -> bool:
     """
     Return True if this is called inside a task environment.
     """
     return _scheduler_locals._environment is not None
-
->>>>>>> 7a0e1371
 
 def get_current_devices() -> List[Device]:
     """
@@ -1176,11 +1168,7 @@
                 logger.debug(f"[ResourcePool]   - %r", device)
 
                 # Update the resource usage at this location
-<<<<<<< HEAD
-                self.allocate_resources(device, {'memory': parray.nbytes})
-=======
-                self.allocate_resources(device, {'memory' : parray.nbytes_at(device_id)})  # subarrays has smaller size
->>>>>>> 7a0e1371
+                self.allocate_resources(device, {'memory': parray.nbytes_at(device_id)})  # subarrays has smaller size
             else:
                 parray_tracker.locations[device] = False
 
@@ -1196,13 +1184,8 @@
         # Return resources to the devices
         for device, parray_exists in self._managed_parrays[parray.parent_ID].items():
             if parray_exists:
-<<<<<<< HEAD
-                parray_tracker = self._managed_parrays[id(parray)]
-                self.deallocate_resources(device, {'memory': parray_tracker.nbytes})
-=======
                 parray_tracker = self._managed_parrays[parray.parent_ID]
                 self.deallocate_resources(device, {'memory' : parray_tracker.nbytes_at(self._to_parray_index(device))})
->>>>>>> 7a0e1371
                 logger.debug(f"[ResourcePool]   - %r", device)
 
         # Delete the dictionary entry
@@ -1222,11 +1205,7 @@
         with self._monitor:
             self._managed_parrays[parray.parent_ID].locations[device] = True
             logger.debug("[ResourcePool] Releasing monitor in add_parray_to_device()")
-<<<<<<< HEAD
-        self.allocate_resources(device, {'memory': parray.nbytes})
-=======
-        self.allocate_resources(device, {'memory' : parray.nbytes_at(self._to_parray_index(device))})
->>>>>>> 7a0e1371
+        self.allocate_resources(device, {'memory': parray.nbytes_at(self._to_parray_index(device))})
 
     # Notify the resource pool that an instantiation of an array has been deleted
     def remove_parray_from_device(self, parray, device):
@@ -1239,17 +1218,7 @@
         with self._monitor:
             self._managed_parrays[parray.parent_ID].locations[device] = False
             logger.debug("[ResourcePool] Releasing monitor in remove_parray_from_device()")
-<<<<<<< HEAD
-        self.deallocate_resources(device, {'memory': parray.nbytes})
-
-    # On a parray move, call this to start tracking the parray (if necessary) and update its location
-    def register_parray_move(self, parray, device):
-        if id(parray) not in self._managed_parrays:
-            self.track_parray(parray)
-            # If this new array originates on the dest device, skip the next step
-            if self._managed_parrays[id(parray)].locations[device]:
-=======
-        self.deallocate_resources(device, {'memory' : parray.nbytes_at(self._to_parray_index(device))})
+        self.deallocate_resources(device, {'memory': parray.nbytes_at(self._to_parray_index(device))})
 
     # On a parray move, call this to start tracking the parray (if necessary) and update its location
     def register_parray_move(self, parray, device):
@@ -1257,7 +1226,6 @@
             self.track_parray(parray)
             # If this new array originates on the dest device, skip the next step
             if self._managed_parrays[parray.parent_ID].locations[device]:
->>>>>>> 7a0e1371
                 return
         self.add_parray_to_device(parray, device)
 
@@ -1746,11 +1714,7 @@
           Second, construct a data movement task.
         """
         # Construct data movement task.
-<<<<<<< HEAD
-        taskid = TaskID(str(compute_task.taskid) + "." + str(hex(id(target_data))) + ".dmt." + str(len(task_locals.global_tasks)), (len(task_locals.global_tasks), ))
-=======
         taskid = TaskID(str(compute_task.taskid)+"."+str(hex(target_data.ID))+".dmt."+str(len(task_locals.global_tasks)), (len(task_locals.global_tasks),))
->>>>>>> 7a0e1371
         task_locals.global_tasks += [taskid]
         datamove_task = DataMovementTask(compute_task, taskid,
                                          compute_task.req, target_data, operand_type,
@@ -1759,13 +1723,8 @@
         for device in compute_task.req.environment.placement:
             self.update_mapped_task_count(datamove_task, device, 1)
         self.incr_active_tasks()
-<<<<<<< HEAD
-        compute_task._add_predecessor_mutex(datamove_task)
-        target_data_id = id(target_data)
-=======
         compute_task._add_dependency_mutex(datamove_task)
         target_data_id = target_data.ID
->>>>>>> 7a0e1371
         is_overlapped = False
         if target_data_id in self._datablock_dict:
             # Get task lists using the target data block.
