--- conflicted
+++ resolved
@@ -359,7 +359,6 @@
         assert isinstance(self.req, EnvironmentRequirements), \
             "Task was not assigned a specific environment requirement before running."
         try:
-<<<<<<< HEAD
             with self._mutex:
                 # A default state to avoid exceptions during catch
                 task_state = TaskException(RuntimeError("Unknown fatal error"))
@@ -398,48 +397,6 @@
 
                     ctx = get_scheduler_context()
 
-=======
-            # A default state to avoid exceptions during catch
-            task_state = TaskException(RuntimeError("Unknown fatal error"))
-            # Run the task and assign the new task state
-            try:
-                assert isinstance(self._state, TaskRunning), " Task is not running state: {} on task: {}".format(self._state, self.taskid)
-                # TODO(lhc): This assumes Parla only has two devices.
-                #            The reason why I am trying to do is importing
-                #            Parla's cuda.py is expensive.
-                #            Whenever we import cuda.py, cupy compilation
-                #            is invoked. We should remove or avoid that.
-
-                # First, create device/stream/event instances.
-                # Second, gets the created event instance.
-                # Third, it scatters the event to dependents who wait for
-                # the current task.
-                env = self.req.environment
-                with _scheduler_locals._environment_scope(env), env:
-                    events = env.get_events_from_components()
-                    self._wait_for_dependency_events(env)
-                    task_state = self._execute_task()
-                    # Events could be multiple for multiple devices task.
-                    env.record_events()
-                    if len(events) > 0:
-                        # If any event created by the current task exist,
-                        # notify dependents and make them wait for that event,
-                        # not Parla task completion.
-                        self._notify_dependents_mutex(events)
-                    env.sync_events()
-                task_state = task_state or TaskCompleted(None)
-            except Exception as e:
-                task_state = TaskException(e)
-                logger.exception("Exception in task")
-            finally:
-                logger.info("Finally for task %r", self)
-
-                ctx = get_scheduler_context()
-
-                # Protect the case that it notifies dependents and
-                # any dependent task is spawned before setting state.
-                with self._mutex:
->>>>>>> 07a338e7
                     # Regardless of the previous notification,
                     # (So, before leaving the current run(), the above)
                     # it should notify dependents since
@@ -448,12 +405,7 @@
                     # their kernels asynchronously.
                     self._notify_dependents()
                     self._set_state(task_state)
-<<<<<<< HEAD
                     self._finish(ctx)
-=======
-                self._finish(ctx)
-
->>>>>>> 07a338e7
         except Exception as e:
             logger.exception("Task %r: Exception in task handling", self)
             raise e
@@ -496,14 +448,10 @@
             return self._state.is_terminal
 
     def _is_schedulable(self) -> bool:
-<<<<<<< HEAD
         # The initial task state is TaskRunning and so it
         # is scheduable.
         # TODO(hc): Task state should be defined better.
         return isinstance(self._state, TaskRunning) and \
-=======
-        return not self._state.is_terminal and \
->>>>>>> 07a338e7
                not self.is_blocked_by_dependencies() and\
                self._assigned
 
@@ -1840,10 +1788,6 @@
         with self._spawned_queue_monitor:
             if (len(self._new_spawned_task_queue) > 0):
                 new_q = self._new_spawned_task_queue
-<<<<<<< HEAD
-                #new_tasks = [new_q.popleft() for _ in range(len(new_q))]
-=======
->>>>>>> 07a338e7
                 # Only map tasks having no remaining dependencies.
                 new_tasks = []
                 failed_tasks = []
@@ -2104,28 +2048,10 @@
 
     def _launch_task(self, queue, dev: Device, is_cpu: bool, num_launched_tasks):
         try:
-<<<<<<< HEAD
-=======
-            # This loop avoids to enqueue a completed task to
-            # a ready queue. The completed task could be launched again
-            # in the below scenario:
-            # TODO(lhc): I don't know why this happen yet. But it happened.
-            #            I will look into further.
-            #
-            # t's dependencies are completed ->
-            # t is ready to schedule, and enqueued onto the ready queue ->
-            # at the same time, new dependency is added for t ->
-            # after the new dependency is done, t is re-enqueued onto the ready queue ->
-            # but the t is already running or completed. This cause an exception.
-            #
-            # The below loop iterates tasks and if a task is already completed,
-            # pops another task. It repeats until it finds a runnable task.
->>>>>>> 07a338e7
             while len(queue):
                 task = queue.pop()
                 worker = self._free_worker_threads.pop()  # grab a worker
                 #print("Worker thread:", str(worker.index))
-<<<<<<< HEAD
                 logger.info(f"[Scheduler] Launching %s task, %r on %r",
                             dev.architecture.id, task, worker)
                 # XXX(lhc): The error that tried to launch a completed task
@@ -2147,13 +2073,6 @@
                 # are created.
                 if isinstance(task._state, TaskCompleted):
                     logger.info(f"This should not be passed.")
-=======
-
-                logger.info(f"[Scheduler] Launching %s task, %r on %r",
-                            dev.architecture.id, task, worker)
-                if isinstance(task._state, TaskCompleted):
-                    print(str(task.taskid), " is completed")
->>>>>>> 07a338e7
                     continue
                 worker.assign_task(task)
                 logger.debug(f"[Scheduler] Launched %r", task)
