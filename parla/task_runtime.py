# General imports
from functools import lru_cache
import logging
import random
from abc import abstractmethod, ABCMeta
from collections import deque, namedtuple, defaultdict
from contextlib import contextmanager
from enum import Enum
import threading
import time
from itertools import combinations
from typing import Optional, Collection, Union, Dict, List, Any, Tuple, FrozenSet, Iterable, TypeVar, Deque

# Parla imports
from parla.device import get_all_devices, Device
from parla.environments import EnvironmentComponentInstance, TaskEnvironmentRegistry, TaskEnvironment
from parla.cpu_impl import cpu
from parla.dataflow import Dataflow

# Logger configuration (uncomment and adjust level if needed)
#logging.basicConfig(level = logging.DEBUG)
logger = logging.getLogger(__name__)

__all__ = ["Task", "SchedulerContext", "DeviceSetRequirements", "OptionsRequirements", "ResourceRequirements", "get_current_devices"]

# Note: tasks can be implemented as lock free, however, atomics aren't really a thing in Python, so instead
# make each task have its own lock to mimic atomic-like counters for dependency tracking.

TaskAwaitTasks = namedtuple("AwaitTasks", ("dependencies", "value_task"))


class UnspawnedDependencies:
    """ Collection of dependencies where the upstream tasks ("predecessors") are not spawned yet
    and thus making downstream tasks ("successors") wait.
    """

    # A dictionary with predecessors as keys and (lists of) successors as values,
    # i.e. value tasks are waiting for key tasks.
    #
    # Example:
    #   Predecessor A -> [Successor B, Successor C]
    #
    # - When A is spawned, it should notify B and C.
    # - B and C must have already been spawned.
    _dependencies: Dict['TaskID', List['TaskID']]

    def __init__(self):
        self._mutex = threading.Lock()
        self._dependencies = defaultdict(list)

    def add(self, predecessor: 'TaskID', successor: 'TaskID'):
        if successor.task is None:
            raise ValueError(
                "successor task %s should have been spawned", repr(successor)
            )
        with self._mutex:
            self._dependencies[predecessor].append(successor)

    def get_successors(self, tid: 'TaskID') -> List['TaskID']:
        with self._mutex:
            return self._dependencies[tid]


unspawned_dependencies = UnspawnedDependencies()


class TaskState(object, metaclass=ABCMeta):
    __slots__ = []

    @property
    @abstractmethod
    def is_terminal(self) -> bool:
        raise NotImplementedError()


class TaskWaiting(TaskState):
    """ This state specifies that a task is waiting for dependencies' spawnings
    """
    @property
    def is_terminal(self):
        return False


#TODO(lhc): Why do we need dependency information at here?
#           It is not exploited/managed correctly.
class TaskRunning(TaskState):
    __slots__ = ["func", "args", "dependencies"]

    @property
    def is_terminal(self):
        return False

    # The argument dependencies intentially has no hint.
    # But its corresponding member instance value is declared as list.
    # Callers can pass None if they want to pass empty dependencies.
    def __init__(self, func, args, dependencies: Optional[List]):
        if dependencies is not None:
            # d could be one of four types: Task, DataMovementTask,
            # TaskID or other types.
            # Task and DataMovementTask are expected types and
            # are OK to be in the dependency list.
            # TaskID is not yet spawned, and will be added as a
            # Task when it is spawned.
            # (Please refer to tasks.py:_task_callback() for detiailed
            #  information)
            #
            # Other types are not allowed and not expected.
            assert all(isinstance(d, (Task, TaskID)) for d in dependencies)
            self.dependencies = [d for d in dependencies if isinstance(d, Task)]
        else:
            self.dependencies = []
        self.args = args
        self.func = func

    def clear_dependencies(self):
        self.dependencies = []

    def __repr__(self):
        if self.func:
            #return "TaskRunning({}, {}, {})".format(self.func.__name__, self.args, self.dependencies)
            return "TaskRunning({})".format(self.func.__name__)
        else:
            return "Functionless task"


class TaskCompleted(TaskState):
    __slots__ = ["ret"]

    def __init__(self, ret):
        self.ret = ret

    @property
    def is_terminal(self):
        return True

    def __repr__(self):
        return "TaskCompleted({})".format(self.ret)


class TaskException(TaskState):
    __slots__ = ["exc"]

    @property
    def is_terminal(self):
        return True

    def __init__(self, exc):
        self.exc = exc

    def __repr__(self):
        return "TaskException({})".format(self.exc)


ResourceDict = Dict[str, Union[float, int]]


class ResourceRequirements(object, metaclass=ABCMeta):
    """
    When a task spawns, it has a set of requirements based on parameters
    supplied to @spawn.
    This class represents those resources.
    This is an Abstract Base Class - see below for classes which inherit from it.
    Currently, spawned tasks only use DeviceSetRequirements.
    After mapping, tasks receive EnvironmentRequirements.
    As of writing this comment, idk what the difference is. Enviroments seem unnecessary and confusing.
    OptionsRequirements aren't even used anywhere at all.
    """
    __slots__ = ["resources", "ndevices", "tags"]

    tags: FrozenSet[Any]
    resources: ResourceDict
    ndevices: int
    devices: FrozenSet[Device]

    def __init__(self, resources: ResourceDict, ndevices: int, tags: Collection[Any]):
        assert all(isinstance(v, str) for v in resources.keys())
        assert all(isinstance(v, (float, int)) for v in resources.values())
        self.resources = resources
        self.ndevices = ndevices
        self.tags = frozenset(tags)

    @property
    def possibilities(self) -> Iterable["ResourceRequirements"]:
        return [self]

    @property
    def exact(self):
        return False

    @abstractmethod
    def __parla_placement__(self):
        raise NotImplementedError()


class EnvironmentRequirements(ResourceRequirements):
    __slots__ = ["environment"]
    environment: TaskEnvironment

    def __init__(self, resources: ResourceDict, environment: TaskEnvironment, tags: Collection[Any]):
        super().__init__(resources, len(environment.placement), tags)
        self.environment = environment

    @property
    def devices(self):
        return self.environment.placement

    @property
    def exact(self):
        return True

    def __parla_placement__(self):
        return self.environment.__parla_placement__()

    def __repr__(self):
        return "EnvironmentRequirements({}, {})".format(self.resources, self.environment)


# This basically stores all the devices a task is *permitted* to run on,
# taking into account spawn's placement parameter
class DeviceSetRequirements(ResourceRequirements):
    __slots__ = ["devices"]
    devices: FrozenSet[Device]

    def __init__(self, resources: ResourceDict, ndevices: int, devices: Collection[Device], tags: Collection[Any]):
        super().__init__(resources, ndevices, tags)
        assert devices
        assert all(isinstance(dd, Device) for dd in devices)
        self.devices = frozenset(devices)
        assert len(self.devices) >= self.ndevices

    @property
    def possibilities(self) -> Iterable["DeviceSetRequirements"]:
        return (DeviceSetRequirements(self.resources, self.ndevices, ds, self.tags)
                for ds in combinations(self.devices, self.ndevices))

    @property
    def exact(self):
        return len(self.devices) == self.ndevices

    def __parla_placement__(self):
        return self.devices

    def __repr__(self):
        return "DeviceSetRequirements({}, {}, {}, exact={})".format(self.resources, self.ndevices, self.devices, self.exact)


# CURRENTLY NOT USED
class OptionsRequirements(ResourceRequirements):
    __slots__ = ["options"]
    options: List[List[Device]]

    def __init__(self, resources, ndevices, options, tags: Collection[Any]):
        super().__init__(resources, ndevices, tags)
        assert len(options) > 1
        assert all(isinstance(a, Device) for a in options)
        self.options = options

    @property
    def possibilities(self) -> Iterable[DeviceSetRequirements]:
        return (opt
                for ds in self.options
                for opt in DeviceSetRequirements(self.resources, self.ndevices, ds, self.tags).possibilities)

    def __parla_placement__(self):
        return list(set(d for ds in self.options for d in ds))

    def __repr__(self):
        return "OptionsRequirements({}, {}, {})".format(self.resources, self.ndevices, self.options)


class Task:
    __slots__ = [
        '_mutex', '_name', '_taskid', '_state', '_successors', '_predecessors',
        '_req', '_assigned', '_dependent_events', '_num_blocking_predecessors',
        '__dict__'
    ]

    def __init__(self, dependencies: Collection["Task"], taskid,
                 req: ResourceRequirements, name: Optional[str] = None,
                 init_state: TaskState = TaskWaiting(),
                 init_assigned: bool = False):
        self._mutex = threading.Lock()
        with self._mutex:
            # This is the name of the task, which is distinct from the TaskID. It inherits its name from the func.
            self._name = name
            self._successors: List[Task] = []
            self._taskid = taskid
            self._state = init_state
            # Maintain dependencies as a list object.
            # Therefore, bi-directional edges exist among dependent tasks.
            # Some of these dependencies are moved to a data movement task.
            self.predecessors = dependencies
            self._req = req
            # This flag specifies if a task is assigned device.
            # If it is, it sets to True. Otherwise, it sets to False.
            self._assigned = init_assigned
            # Predecessor tasks' event objects for runahead scheduling.
            self._predecessor_events = []

    @property
    def taskid(self) -> 'TaskID':
        return self._taskid

    @property
    def name(self) -> Optional[str]:
        return self._name

    @property
    def req(self):
        return self._req

    @req.setter
    def req(self, new_req):
        self._req = new_req

    def _wait_for_predecessor_events(self, env: TaskEnvironment):
        if len(self._predecessor_events) > 0:
            # Only wait events if any remaining dependent tasks exist.
            # TODO(lhc): This does not support nested CPU tasks from GPU tasks.
            #            When we notify successors, we don't know places on
            #            which the successors will run since those would decide
            #            at the next step, mapping step.
            #            Therefore, the current runtime does not consider
            #            successors' placements, but just creates events
            #            on the devices where the current task is running.
            #            For example, when CPU tasks get GPU events,
            #            they will just skip and will not wait for them.
            #            This is not technical limitation, just need refactoring
            #            and adding more features.
            #            But our target applications do not have this pattern
            #            and will do it later.
            env.wait_dependent_events(self._predecessor_events)
            # Already waited all dependent events.
            # Initialize the dependent event list.
        self._predecessor_events = []

    # Deprecated: use predecessors
    @property
    def dependencies(self) -> Tuple["Task"]:
        with self._mutex: # TODO(bozhi) Why?
            return tuple(self._predecessors)

    @property
    def result(self):
        if isinstance(self._state, TaskCompleted):
            return self._state.ret
        elif isinstance(self._state, TaskException):
            raise self._state.exc

    @abstractmethod
    def _run(self) -> Optional[TaskState]:
        """Execution of the task."""
        raise NotImplementedError()
    
    @abstractmethod
    def _post_run(self):
        """Cleanup works after executing the task."""
        raise NotImplementedError()
    
    def run(self):
        assert self._assigned, "Task was not assigned before running."
        assert isinstance(self.req, EnvironmentRequirements), \
            "Task was not assigned a specific environment requirement before running."
        try:
            # A default state to avoid exceptions during catch
            task_state = TaskException(RuntimeError("Unknown fatal error"))
            # Run the task and assign the new task state
            try:
                assert isinstance(self._state, TaskRunning)
                # TODO(lhc): This assumes Parla only has two devices.
                #            The reason why I am trying to do is importing
                #            Parla's cuda.py is expensive.
                #            Whenever we import cuda.py, cupy compilation
                #            is invoked. We should remove or avoid that.

                # First, create device/stream/event instances.
                # Second, gets the created event instance.
                # Third, it scatters the event to successors who wait for
                # the current task.
                env = self.req.environment
                with _scheduler_locals._environment_scope(env), env:
                    events = env.get_events_from_components()
                    self._wait_for_predecessor_events(env)
                    task_state = self._run()
                    # Events could be multiple for multiple devices task.
                    env.record_events()
                    if len(events) > 0:
                        # If any event created by the current task exist,
                        # notify successors and make them wait for that event,
                        # not Parla task completion.
                        self._notify_successors_mutex(events)
                    env.sync_events()
                task_state = task_state or TaskCompleted(None)
            except Exception as e:
                task_state = TaskException(e)
                logger.exception("Exception in task")
            finally:
                logger.info("Finally for task %r", self)

                self._post_run()

                # Protect the case that it notifies successors and
                # any successor task is spawned before setting state.
                with self._mutex:
                    # Regardless of the previous notification,
                    # (So, before leaving the current run(), the above)
                    # it should notify successors since
                    # new successors could be added after the above
                    # notifications, while other devices are running
                    # their kernels asynchronously.
                    self._notify_successors()
                    self._set_state(task_state)

        except Exception as e:
            logger.exception("Task %r: Exception in task handling", self)
            raise e


    def set_assigned(self):
        with self._mutex:
            self._assigned = True

    def is_assigned(self):
        with self._mutex:
            return self._assigned

    @property
    def predecessors(self) -> Tuple["Task"]:
        return tuple(self._predecessors)

    @predecessors.setter
    def predecessors(self, predecessors: Collection['Task']):
        self._predecessors: List[Task] = list(predecessors)
        self._num_blocking_predecessors: int = len(predecessors)
        for dep in predecessors:
            # If a dependency is TaskID, not Task object,
            # it implies that it is not yet spawned.
            # Ignore it.
            if not isinstance(dep, TaskID) and not dep._add_successor(self):
                self._num_blocking_predecessors -= 1

    def _maybe_ready_to_schedule(self):
        if not self._num_blocking_predecessors and self._assigned:
            logger.info("[Task] %s: Scheduling", str(self.taskid))
            get_scheduler_context().enqueue_task(self)

    def is_blocked(self) -> bool:
        return bool(self._num_blocking_predecessors)

    def is_dependent_on(self, cand: "Task"):
        with self._mutex: # TODO(bozhi): Why?
            return cand in self.predecessors

    def _add_successor_mutex(self, successor: "Task") -> bool:
        """Add the successor if self is not completed, otherwise return False."""
        with self._mutex:
            return self._add_successor(successor)

    def _add_successor(self, successor: "Task") -> bool:
        """Add the successor if self is not completed, otherwise return False."""
        if self._state.is_terminal:
            return False
        logger.debug("Task %s added a successor %s", self.name, successor.name)
        self._successors.append(successor)
        return True

    def _notify_successors_mutex(self, events=None):
        with self._mutex:
            self._notify_successors(events)

    def _notify_successors(self, events=None):
        for successor in self._successors:
            successor._handle_predecessor_event_mutex(events)
        self._successors = []

    def _add_predecessor_mutex(self, dependency) -> bool:
        with self._mutex:
            return self._add_predecessor(dependency)

    def _add_predecessor(self, predecessor: 'Task', symmetric=True) -> bool:
        """
        :param symmetric: If true, add self as succesor to predecessor as well
        """
        self._num_blocking_predecessors += 1
        self._predecessors.append(predecessor)
        if symmetric and not predecessor._add_successor_mutex(self):
            self._num_blocking_predecessors -= 1
            return False
        return True

    def _handle_predecessor_event_mutex(self, events):
        with self._mutex:
            self._num_blocking_predecessors -= 1
            # Add events from one dependent task.
            # (We are aiming to multiple device tasks, and it would
            #  be possible to have multiple events)
            if events is not None:
                self._predecessor_events.append(events)
            self._maybe_ready_to_schedule()
            logger.info(f"[Task %s] Task dependency completed. \
                (remaining: %d)", self.name, self._num_blocking_predecessors)

    def _set_state(self, new_state: TaskState):
        # old_state = self._state
        logger.info("[Task] %r: %r -> %r", str(self._taskid), self._state, new_state)
        self._state = new_state
        ctx = get_scheduler_context()

        if isinstance(new_state, TaskException):
            ctx.scheduler.report_exception(new_state.exc)
        elif isinstance(new_state, TaskRunning):
            self.predecessors = new_state.dependencies
            self._maybe_ready_to_schedule()
            new_state.clear_dependencies()
        if new_state.is_terminal:
            ctx.decr_active_tasks()

    def __await__(self):
        return (yield TaskAwaitTasks([self], self))

    def __repr__(self):
        return "<Task {} nrem_deps={} state={} assigned={assigned}>". \
               format(self.name or "", self._num_blocking_predecessors,
                      type(self._state).__name__, assigned=self._assigned)


class ComputeTask(Task):
    __slots__ = [
        '_func', '_args', 'events', 'dataflow', 'num_unspawned_predecessors'
    ]

    def __init__(self, func, args, dependencies: Collection["Task"], taskid: 'TaskID',
                 req: ResourceRequirements, dataflow: "Dataflow",
                 name: Optional[str] = None,
                 num_unspawned_deps: int = 0):
        super(ComputeTask, self).__init__(
            dependencies, taskid, req, name, init_state=TaskWaiting()
        )
        with self._mutex:
            # This task could be spawend when it is ready.
            # To set its state Running when it is running later,
            # store functions and arguments as member variables.
            self._func = func
            self._args = args
            self.dataflow = dataflow  # input/output/inout of the task

            # Expose the self reference to other threads as late as possible,
            # but not after potentially getting scheduled.
            taskid.task = self

            self.num_unspawned_predecessors = num_unspawned_deps
            # If this task is not waiting for any dependent tasks,
            # enqueue onto the spawned queue.
            if self.num_unspawned_predecessors == 0:
                self._ready_to_map()
                get_scheduler_context().scheduler.incr_active_compute_tasks()
            logger.debug("Task %r: Creating", self)

    def __notify_spawned_successors(self):
        """ Notify all successors who wait for this task.
        PRIVATE USE ONLY. Not thread-safe and should be called WITH ITS MUTEX.
        """
        # Get the list of all waiting successors from the global collection.
        successors = unspawned_dependencies.get_successors(self.taskid)
        for d_tid in successors:
            dt = d_tid.task
            assert isinstance(dt, ComputeTask), type(dt)
            dt._handle_predecessor_spawn(self)
            self._add_successor(dt)

    def _ready_to_map(self):
        assert self.num_unspawned_predecessors == 0
        self.__notify_spawned_successors()
        self._state = TaskRunning(self._func, self._args, None)
        get_scheduler_context().incr_active_tasks() # TODO(bozhi): integrate with enqueue
        # Enqueue this task right after spawning on the spawend queue.
        # The task could have dependencies.
        get_scheduler_context().enqueue_spawned_task(self)

    def _handle_predecessor_spawn(self, predecessor: "Task"):
        with self._mutex:
            self.num_unspawned_predecessors -= 1
            self._add_predecessor(predecessor, symmetric=False)
            if self.num_unspawned_predecessors == 0:
                self._ready_to_map()

<<<<<<< HEAD
    def _run(self):
        return self._state.func(self, *self._state.args)
=======
    def run(self):
        ctx = get_scheduler_context()
        task_state = TaskException(RuntimeError("Unknown fatal error"))
        assert self.assigned, "Task was not assigned before running."
        assert isinstance(self.req, EnvironmentRequirements), \
            "Task was not assigned a specific environment requirement before running."
        try:
            # Run the task and assign the new task state
            try:
                assert isinstance(self._state, TaskRunning)
                # TODO(lhc): This assumes Parla only has two devices.
                #            The reason why I am trying to do is importing
                #            Parla's cuda.py is expensive.
                #            Whenever we import cuda.py, cupy compilation
                #            is invoked. We should remove or avoid that.

                # First, create device/stream/event instances.
                # Second, gets the created event instance.
                # Third, it scatters the event to dependees who wait for
                # the current task.
                env = self.req.environment
                with _scheduler_locals._environment_scope(env), env:
                    self.events = env.get_events_from_components()
                    if len(self.dependent_events) > 0:
                        # Only wait events if any remaining dependent tasks exist.
                        # TODO(lhc): This does not support nested CPU tasks from GPU tasks.
                        #            When we notify dependees, we don't know places on
                        #            which the dependees will run since those would decide
                        #            at the next step, mapping step.
                        #            Therefore, the current runtime does not consider
                        #            dependees' placements, but just creates events
                        #            on the devices where the current task is running.
                        #            For example, when CPU tasks get GPU events,
                        #            they will just skip and will not wait for them.
                        #            This is not technical limitation, just need refactoring
                        #            and adding more features.
                        #            But our target applications do not have this pattern
                        #            and will do it later.
                        env.wait_dependent_events(self.dependent_events)
                    # Already waited all dependent events.
                    # Initialize the dependent event list.
                    self.dependent_events = []
                    task_state = self._state.func(self, *self._state.args)
                    env.record_events()
                    if len(self.events) > 0:
                        # If any event created by the current task exist,
                        # notify dependees and make them wait for that event,
                        # not Parla task completion.
                        self._notify_dependees_mutex(self.events)
                    env.sync_events()
                if task_state is None:
                    task_state = TaskCompleted(None)
            except Exception as e:
                task_state = TaskException(e)
                logger.exception("Exception in task")
            finally:
                logger.info("Finally for task %r", self)

                # Deallocate resources
                for d in self.req.devices:
                    for resource, amount in self.req.resources.items():
                        logger.debug("Task %r deallocating %d %s from device %r", self, amount, resource, d)
                    ctx.scheduler._available_resources.deallocate_resources(d, self.req.resources)
                    ctx.scheduler.update_mapped_compute_task_count(d, -1)
                    ctx.scheduler.update_launched_task_count_mutex(self, d, -1)

                # Update OUT parrays which may have changed size from 0 to something
                # We assume all IN and INOUT params don't change size
                for parray in (self.dataflow.output):
                    ctx.scheduler._available_resources.update_parray_nbytes(parray, self.req.devices)

                ctx.scheduler.decr_active_compute_tasks()
>>>>>>> 23ba9c40

    def _post_run(self):
        ctx = get_scheduler_context()
        # Deallocate resources
        for d in self.req.devices:
            for resource, amount in self.req.resources.items():
                logger.debug("Task %r deallocating %d %s from device %r", self, amount, resource, d)
            ctx.scheduler._available_resources.deallocate_resources(d, self.req.resources)
            ctx.scheduler._device_compute_task_counts[d] -= 1

        # Update OUT parrays which may have changed size from 0 to something
        # We assume all IN and INOUT params don't change size
        for parray in (self.dataflow.output):
            ctx.scheduler._available_resources.update_parray_nbytes(parray, self.req.devices)

        ctx.scheduler.decr_active_compute_tasks()

class OperandType(Enum):
    IN = 0
    OUT = 1
    INOUT = 2


class DataMovementTask(Task):
    def __init__(self, computation_task: ComputeTask, taskid,
                 req: ResourceRequirements, target_data,
                 operand_type: OperandType, name: Optional[str] = None):
        super(DataMovementTask, self).__init__([], taskid, req, name,
            # TODO(lhc): temporary task running state.
            #            This would be a data movement kernel.
            init_state = TaskRunning(None, None, None),
            init_assigned=True
        )
        with self._mutex:
            # A data movement task is created after mapping phase.
            # Therefore, this class is already assigned to devices.
            self._target_data = target_data
            self._operand_type = operand_type

    def _run(self):
        write_flag = True
        if (self._operand_type == OperandType.IN):
            write_flag = False
                    # Move data to current device
<<<<<<< HEAD
        dev_type = get_current_devices()[0]
        dev_no = -1
        if (dev_type.architecture is not cpu):
            dev_no = dev_type.index
        self._target_data._auto_move(device_id=dev_no, do_write=write_flag)
        return TaskCompleted(None)

    def _post_run(self):
        # DON'T deallocate resources!
        # DataMovementTask has the same resources as the ComputeTask which created it
        # That ComputeTask will do the deallocation
        # If we do it here, we overly deallocate

        # Don't update parray tracking information either
        # The scheduler already registered the new location
        # If size changes, the ComputeTask will take care of that
        return
=======
                    dev_type = get_current_devices()[0]
                    dev_no = -1
                    if (dev_type.architecture is not cpu):
                        dev_no = dev_type.index
                    self._target_data._auto_move(device_id = dev_no, do_write = write_flag)
                    # Events could be multiple for multiple devices task.
                    env.record_events()
                    if len(self.events) > 0:
                        # If any event created by the current task exist,
                        # notify dependees and make them wait for that event,
                        # not Parla task completion.
                        self._notify_dependees_mutex(self.events)
                    env.sync_events()
                # TODO(lhc):
                #if task_state is None:
                task_state = TaskCompleted(None)
            except Exception as e:
                task_state = TaskException(e)
                logger.exception("Exception in task")
            finally:
                logger.info("Finally for task %r", self)

                # DON'T deallocate resources!
                # DataMovementTask has the same resources as the ComputeTask which created it
                # That ComputeTask will do the deallocation
                # If we do it here, we overly deallocate

                # Don't update parray tracking information either
                # The scheduler already registered the new location
                # If size changes, the ComputeTask will take care of that

                # Decrease the number of running tasks on the device d.
                for d in self.req.devices:
                    ctx.scheduler.update_launched_task_count_mutex(self, d, -1)

                # Protect the case that it notifies dependees and
                # any dependee task is spawned before setting state.
                with self._mutex:
                    # Regardless of the previous notification,
                    # (So, before leaving the current run(), the above)
                    # it should notify dependees since
                    # new dependees could be added after the above
                    # notifications, while other devices are running
                    # their kernels asynchronously.
                    self._notify_dependees()
                    self._set_state(task_state)

        except Exception as e:
            logger.exception("Task %r: Exception in task handling", self)
            raise e

>>>>>>> 23ba9c40

class _TaskLocals(threading.local):
    def __init__(self):
        super(_TaskLocals, self).__init__()
        self.task_scopes: List[List[ComputeTask]] = []

    @property
    def ctx(self):
        return getattr(self, "_ctx", None)

    @ctx.setter
    def ctx(self, v):
        self._ctx = v

    @property
    def global_tasks(self):
        return getattr(self, "_global_tasks", [])

    @global_tasks.setter
    def global_tasks(self, v):
        self._global_tasks = v


task_locals = _TaskLocals()


class TaskID:
    """The identity of a task.

    This combines some ID value with the task object itself. The task
    object is assigned by `spawn`. This can be used in place of the
    task object in most places.

    """
    _task: Optional[Task]
    _id: Iterable[int]

    def __init__(self, name, id: Iterable[int]):
        """"""
        self._name = name
        self._id = id
        self._task = None

    @property
    def task(self):
        """Get the `Task` associated with this ID.

        :raises ValueError: if there is no such task.
        """
        if not self._task:
            # If its task is not yet spawned,
            # return None.
            return None
        return self._task

    @task.setter
    def task(self, v):
        assert not self._task
        self._task = v

    @property
    def id(self):
        """Get the ID object.
        """
        return self._id

    @property
    def name(self):
        """Get the space name.
        """
        return self._name

    @property
    def full_name(self):
        """Get the space name.
        """
        return "_".join(str(i) for i in (self._name, *self._id))

    @property
    def dependencies(self) -> Collection:
        return self._dependencies

    @dependencies.setter
    def dependencies(self, v: Collection):
        self._dependencies = v

    def __hash__(self):
        return hash(self._id)

    def __repr__(self):
        return "TaskID({}, task={})".format(self.full_name, self._task)

    def __str__(self):
        return "<TaskID {}>".format(self.full_name)

    def __await__(self):
        return (yield TaskAwaitTasks([self.task], self.task))


class InvalidSchedulerAccessException(RuntimeError):
    pass


class SchedulerContext(metaclass=ABCMeta):
    def spawn_task(
        self,
        function,
        args,
        deps: List[Union[TaskID, Task]],
        taskid,
        req,
        dataflow,
        name: Optional[str] = None,
    ):
        # _flat_tasks appends two types of objects to deps.
        # If a task corresponding to a task id listed on the dependencies
        # is already spawned (materialized), it appends the task object.
        # Otherwise, a task corresponding to the task id is not yet spawned
        # and, in this case, appends its id which is not spawned yet as a key,
        # and the dependee task id which waits for the dependent task to the
        # wait_dependees_collection dictionary wrapper.
        # The tasks on that dictionary is not spawned until all
        # dependent tasks are spawned.
        spawned_deps = []
        for dep in list(deps):
            if isinstance(dep, TaskID):
                # If the dep is not yet spawned, temporarily removes it from
                # a task's dependency list.
                unspawned_dependencies.add(dep, taskid)
            else:
                spawned_deps.append(dep)
        num_unspawned_deps = len(deps) - len(spawned_deps)
        
        return ComputeTask(
            function, args, spawned_deps, taskid, req, dataflow, name,
            num_unspawned_deps
        )

    @abstractmethod
    def enqueue_task(self, Task):
        raise NotImplementedError()

    def __enter__(self):
        _scheduler_locals._scheduler_context_stack.append(self)
        return self

    def __exit__(self, exc_type, exc_val, exc_tb):
        _scheduler_locals._scheduler_context_stack.pop()

    @property
    @abstractmethod
    def scheduler(self) -> "Scheduler":
        raise NotImplementedError()

    @abstractmethod
    def incr_active_tasks(self):
        raise NotImplementedError()

    @abstractmethod
    def decr_active_tasks(self):
        raise NotImplementedError()

    @abstractmethod
    def enqueue_spawned_task(self, task: Task):
        return NotImplementedError()


class _SchedulerLocals(threading.local):
    _environment: Optional[TaskEnvironment]
    _scheduler_context_stack: List[SchedulerContext]

    def __init__(self):
        super(_SchedulerLocals, self).__init__()
        self._scheduler_context_stack = []
        self._environment = None

    @property
    def environment(self):
        if self._environment:
            return self._environment
        else:
            raise InvalidSchedulerAccessException("TaskEnvironment not set in this context")

    @contextmanager
    def _environment_scope(self, env: TaskEnvironment):
        self._environment = env
        try:
            yield
        finally:
            self._environment = None

    @property
    def scheduler_context(self) -> SchedulerContext:
        if self._scheduler_context_stack:
            return self._scheduler_context_stack[-1]
        else:
            raise InvalidSchedulerAccessException("No scheduler is available in this context")


_scheduler_locals = _SchedulerLocals()


def get_scheduler_context() -> SchedulerContext:
    return _scheduler_locals.scheduler_context


def get_devices() -> Collection[Device]:
    return _scheduler_locals.environment.placement


def get_current_devices() -> List[Device]:
    """
    :return: A list of `devices<parla.device.Device>` assigned to the current task. This will have one element unless `ndevices` was \
      provided when the task was `spawned<spawn>`.
    """
    return list(get_devices())


class ControllableThread(threading.Thread, metaclass=ABCMeta):
    _should_run: bool
    _monitor: threading.Condition

    def __init__(self):
        super().__init__()
        self._should_run = True

    def stop(self):
        with self._monitor:
            self._should_run = False
            self._monitor.notify_all()

    @abstractmethod
    def run(self):
        pass


class WorkerThreadException(RuntimeError):
    pass


class WorkerThread(ControllableThread, SchedulerContext):
    def __init__(self, scheduler, index):
        super().__init__()
        self._monitor = threading.Condition(threading.Lock())
        self.index = index
        self._scheduler = scheduler
        self.task = None
        self._status = "Initializing"

    @property
    def scheduler(self) -> "Scheduler":
        return self._scheduler

    def incr_active_tasks(self):
        self.scheduler.incr_active_tasks()

    def decr_active_tasks(self):
        self.scheduler.decr_active_tasks()

    def enqueue_spawned_task(self, task: Task):
        self.scheduler.enqueue_spawned_task(task)

    def enqueue_task(self, task: Task):
        """Push a task on the queue tail.
        """
        # For the moment, bypass the local queue and put the task in the global scheduler queue
        self.scheduler.enqueue_task(task)
        # Allowing local resource of tasks (probably only when it comes to the front of the queue) would allow threads
        # to make progress even if the global scheduler is blocked by other assignment tasks. However, it would also
        # require that the workers do some degree of resource assignment which complicates things and could break
        # correctness or efficiency guarantees. That said a local, "fast assignment" algorithm to supplement the
        # out-of-band assignment of the scheduler would probably allow Parla to efficiently run programs with
        # significantly finer-grained tasks.

        # For tasks that are already assigned it may be as simple as:
        #     self._push_task(task)
        # This would need to fail over to the scheduler level enqueue if the resources is not available for assignment.

    def assign_task(self, task: Task):
        with self._monitor:
            if self.task:
                raise WorkerThreadException("Tried to assign task to WorkerThread that already had one.")
            self.task = task
            self._monitor.notify()

    def _remove_task(self):
        with self._monitor:
            if not self.task:
                raise WorkerThreadException("Tried to remove a nonexistent task.")
            self.task = None

    def run(self) -> None:
        try:
            with self:
                for component in self.scheduler.components:
                    component.initialize_thread()
                while self._should_run:
                    self._status = "Getting Task"
                    if not self.task:
                        logger.debug("[%r] Blocking for a task: (%s)", self, self._monitor)
                        with self._monitor:
                            self._monitor.wait()
                        logger.debug("[WorkerThread %d] Waking up.", self.index)

                    # Thread wakes up with a task
                    if self.task:
                        logger.debug(f"[WorkerThread %d] Starting: %s", self.index, self.task.name)
                        self._status = "Running Task {}".format(self.task)
                        self.task.run()
                        self._remove_task()
                        self.scheduler.append_free_thread(self)
                    # Thread wakes up without a task (should only happen at end of program)
                    elif not self.task and self._should_run:
                        raise WorkerThreadException("%r woke up without a valid task.", self)
        except Exception:
            logger.exception("Unexpected exception in Task handling")
            self.scheduler.stop()

    def dump_status(self, lg=logger):
        lg.info("%r", self)

    def __repr__(self):
        return "<{} {} {}>".format(type(self).__name__, self.index, self._status)


class ParrayTracker():
    """
    The ResourcePool (below) tracks the location of all Parla-managed data,
    which is stored in PArrays. This is tracked separately from the PArray's
    tracking information because the Scheduler knows where a given PArray will
    be in the future. This class holds tracking information.

    Currently it's a dumb class, basically just a C-struct, whose members are
    managed by the ResourcePool.
    """
    nbytes: int
    locations: Dict[Device, bool]

    def __init__(self):
        self.nbytes = 0
        self.locations = {}


# Two major TODO (ses) items:
# 1) Fix the mutexes here. There are places where if the GIL switched, stuff could break
# 2) Provide a way for the mapper to evict if the resourcepool shows a task can't be mapped anywhere and we need to clear space
class ResourcePool:
    # Importing this at the top of the file breaks due to circular dependencies
    from parla.parray.core import CPU_INDEX, PArray

    _monitor: threading.Condition
    _devices: Dict[Device, Dict[str, float]]
    _device_indices: List[int]
    _managed_parrays: Dict[int, ParrayTracker]

    # Resource pools track device resources. Environments are a separate issue and are not tracked here. Instead,
    # tasks will consume resources based on their devices even though those devices are bundled into an environment.

    def __init__(self):
        self._monitor = threading.Condition(threading.Lock())

        # Devices are stored in a dict keyed by the device.
        # Each entry stores a dict with cores, memory, etc. info based on the architecture
        self._devices = self._initial_resources()

        # Parla tracks managed PArrays' locations
        # Index into dict with id(array), then with device. True means the array is present there
        # We use the unique id of the array as the key because PArray is an unhashable class
        self._managed_parrays = {}

    @staticmethod
    def _initial_resources():
        return {dev: {name: amt for name, amt in dev.resources.items()} for dev in get_all_devices()}

    ### RESOURCE ALLOCATION CALLS ###
    # These may be over-engineered, by I (Sean) haven't touched them.
    # They basically can add or reduce a resource amount (which is just memory right now)

    # Currently, resource allocation is done when the task is MAPPED.
    # The task itself does not allocate.
    # By the time it starts running, resources have already been allocated for it.
    def allocate_resources(self, d: Device, resources: ResourceDict, *, blocking: bool = False) -> bool:
        """Allocate the resources described by `dd`.

        :param d: The device on which resources exist.
        :param resources: The resources to allocate.
        :param blocking: If True, this call will block until the resource is available and will always return True.

        :return: True iff the allocation was successful.
        """
        return self._atomically_update_resources(d, resources, -1, blocking)

    # Currently, resource deallocation is done when the task finishes.
    def deallocate_resources(self, d: Device, resources: ResourceDict) -> None:
        """Deallocate the resources described by `dd`.

        :param d: The device on which resources exist.
        :param resources: The resources to deallocate.
        """
        ret = self._atomically_update_resources(d, resources, 1, False)
        assert ret

    def check_resources_availability(self, d: Device, resources: ResourceDict):
        """Check if necessary resouces of the deviced is available.

        :param d: The device on which resources exist.
        :param resources: The resources to deallocate.
        """
        with self._monitor:
            is_available = True
            for name, amount in resources.items():
                dres = self._devices[d]

                # Workaround stupid vcus (I'm getting rid of these at some point)
                if d.architecture.id == 'gpu' and name == 'vcus':
                    continue

                if amount > dres[name]:
                    is_available = False
                logger.debug("Resource check for %d %s on device %r: %s", amount, name, d, "Passed" if is_available else "Failed")
            return is_available

    def _atomically_update_resources(self, d: Device, resources: ResourceDict, multiplier, block: bool):
        with self._monitor:
            to_release = []
            success = True
            for name, v in resources.items():
                if not self._update_resource(d, name, v * multiplier, block):
                    success = False
                    break
                else:
                    to_release.append((name, v))
            else:
                to_release.clear()

            logger.info("[ResourcePool] Attempted to allocate %s * %r (blocking %s) => %s", \
                         multiplier, (d, resources), block, "success" if success else "fail")
            if to_release:
                logger.info("Releasing resources due to failure: %r", to_release)

            for name, v in to_release:
                ret = self._update_resource(d, name, -v * multiplier, block)
                assert ret

            assert not success or len(to_release) == 0  # success implies to_release empty
            return success

    def _update_resource(self, dev: Device, res: str, amount: float, block: bool):
        # Workaround stupid vcus (I'm getting rid of these at some point)
        if dev.architecture.id == 'gpu' and res == 'vcus':
            return True
        try:
            while True:  # contains return
                dres = self._devices[dev]
                if -amount <= dres[res]:
                    dres[res] += amount
                    if amount > 0:
                        self._monitor.notify_all()
                    assert dres[res] <= dev.resources[res], "{}.{} was over deallocated".format(dev, res)
                    assert dres[res] >= 0, "{}.{} was over allocated".format(dev, res)
                    return True
                else:
                    if block:
                        self._monitor.wait()
                    else:
                        return False
        except KeyError:
            raise ValueError("Resource {}.{} does not exist".format(dev, res))

    ### PARRAY MEMORY TRACKING CALLS ###

    # parrays don't use devices, they use indices
    # CPU is CPU_INDEX, GPUs are positive integers
    # This helper function translates from a Device class to its PArray ID quickly
    def _to_parray_index(self, device):
        if device.architecture == cpu:
            return self.CPU_INDEX
        if device.architecture.id == 'gpu':
            return device.index
        raise NotImplementedError("Only cpu and gpu architectures are supported")

    # Start tracking the memory usage of a parray
    def track_parray(self, parray):
        logger.debug(f"[ResourcePool] Tracking parray with ID %d in these locations:", id(parray))

        parray_tracker = ParrayTracker()
        parray_tracker.nbytes = parray.nbytes

        # Figure out all the locations where a parray exists
        for device in self._devices:
            device_id = self._to_parray_index(device)
            if parray.exists_on_device(device_id):
                parray_tracker.locations[device] = True

                logger.debug(f"[ResourcePool]   - %r", device)

                # Update the resource usage at this location
                self.allocate_resources(device, {'memory': parray.nbytes})
            else:
                parray_tracker.locations[device] = False

        # Insert the location map into our dict, keyed by the parray itself
        with self._monitor:
            self._managed_parrays[id(parray)] = parray_tracker

    # Stop tracking the memory usage of a parray
    def untrack_parray(self, parray):
        logger.debug(f"[ResourcePool] Untracking parray with ID %d from these locations:", id(parray))
        # Return resources to the devices
        for device, parray_exists in self._managed_parrays[id(parray)].items():
            if parray_exists:
                parray_tracker = self._managed_parrays[id(parray)]
                self.deallocate_resources(device, {'memory': parray_tracker.nbytes})
                logger.debug(f"[ResourcePool]   - %r", device)

        # Delete the dictionary entry
        with self._monitor:
            del self._managed_parrays[id(parray)]

    # Notify the resource pool that a device has a new instantiation of an array
    def add_parray_to_device(self, parray, device):
        logger.debug(f"[ResourcePool] Adding parray with ID %d to device %r", id(parray), device)
        if self._managed_parrays[id(parray)].locations[device] == True:
            #raise ValueError("Tried to register a parray on a device where it already existed")
            logger.debug(f"[ResourcePool]   (It was already there...)")
            return
        with self._monitor:
            self._managed_parrays[id(parray)].locations[device] = True
        self.allocate_resources(device, {'memory': parray.nbytes})

    # Notify the resource pool that an instantiation of an array has been deleted
    def remove_parray_from_device(self, parray, device):
        logger.debug(f"[ResourcePool] Removing parray with ID %d from device %r", id(parray), device)
        if self._managed_parrays[id(parray)].locations[device] == False:
            #raise ValueError("Tried to remove a parray from a device where it didn't exist")
            logger.debug(f"[ResourcePool]   (It wasn't there...)")
            return
        with self._monitor:
            self._managed_parrays[id(parray)].locations[device] = False
        self.deallocate_resources(device, {'memory': parray.nbytes})

    # On a parray move, call this to start tracking the parray (if necessary) and update its location
    def register_parray_move(self, parray, device):
        if id(parray) not in self._managed_parrays:
            self.track_parray(parray)
            # If this new array originates on the dest device, skip the next step
            if self._managed_parrays[id(parray)].locations[device]:
                return
        self.add_parray_to_device(parray, device)

    def parray_is_on_device(self, parray, device):
        with self._monitor:
            return (id(parray) in self._managed_parrays) and (self._managed_parrays[id(parray)].locations[device])

    def update_parray_nbytes(self, parray, devices):
        parray_tracker = self._managed_parrays[id(parray)]
        if parray_tracker.nbytes == 0:
            with self._monitor:
                parray_tracker.nbytes = parray.nbytes

            # This assumes the parray is valid on every the device ran on
            # TODO: Revisit this when we actually support multidevice
            for device in devices:
                self.allocate_resources(device, {'memory': parray.nbytes})

    def __repr__(self):
        return "ResourcePool(devices={})".format(self._devices)

    def get_resources(self):
        return [dev for dev in self._devices]


class AssignmentFailed(Exception):
    pass


_T = TypeVar('_T')


def shuffled(lst: Iterable[_T]) -> List[_T]:
    """Shuffle a list non-destructively."""
    lst = list(lst)
    random.shuffle(lst)
    return lst


class Scheduler(ControllableThread, SchedulerContext):
    # See __init__ function below for comments on the functionality of these members
    _environments: TaskEnvironmentRegistry
    _worker_threads: List[WorkerThread]
    _free_worker_threads: Deque[WorkerThread]
    _available_resources: ResourcePool
    _device_mapped_compute_task_counts: Dict[Device, int]
    _device_launched_compute_task_counts: Dict[Device, int]
    _device_launched_datamove_task_counts: Dict[Device, int]
    _num_colocatable_tasks: int
    period: float

    def __init__(self, environments: Collection[TaskEnvironment], n_threads: Optional[int] = None, period: float = 1.4012985e-20):
        # ControllableThread: __init__ sets it to run
        # SchedulerContext: No __init__
        super().__init__()

        # TODO(lhc): for now, assume that n_threads is always None.
        #            Each device needs a dedicated thread.
        n_threads = int(sum(d.resources.get("vcus", 1) for e in environments for d in e.placement))

        self._environments = TaskEnvironmentRegistry(*environments)

        # Empty list for storing reported exceptions at runtime
        self._exceptions = []

        # Start with one count that is removed when the scheduler is "exited"
        self._active_task_count = 1

        # For load-balancing purposes
        self._active_compute_task_count = 0

        # Period scheduler sleeps between loops (see run function)
        self.period = period

        # The number of tasks allowed to be colocated (= 2)
        self._num_colocatable_tasks = 2

        self._monitor = threading.Condition(threading.Lock())

        # Track, allocate, and deallocate resources (devices)
        self._available_resources = ResourcePool()

        # Spawned task queues
        # Tasks that have been spawned but not mapped are stored here.
        # Tasks are removed once they are mapped.
        # Spawned queue consists of two levels, current and new.
        # Newly spawned tasks or tasks which fail to schedule are always
        # enqueued on the "new" queue.
        # When the mapper runs, it moves all tasks from the "new" to the "current" queue.
        # Tasks which the mapper will try to map at the current
        # iteration are always dequeued from the current queue.
        # This implementation is simple and avoids a long-running mapper in the case where new
        # tasks spawn as it runs
        self._spawned_task_queue = deque()
        self._new_spawned_task_queue = deque()

        # This is where tasks go when they have been mapped and their
        # dependencies are complete, but they have not been scheduled.
        self._ready_queue = deque()

        # The device queues where scheduled tasks go to be launched from
        self._compute_task_dev_queues = {dev: deque() for dev in self._available_resources.get_resources()}
        self._datamove_task_dev_queues = {dev: deque() for dev in self._available_resources.get_resources()}
#self._datamove_task_to_dev_queues = {dev: deque() for dev in self._available_resources.get_resources()}
#self._datamove_task_from_dev_queues = {dev: deque() for dev in self._available_resources.get_resources()}

        # The number of in-flight compute tasks on each device
        self._device_mapped_compute_task_counts = {dev: 0 for dev in self._available_resources.get_resources()}
        self._device_launched_compute_task_counts = {dev: 0 for dev in self._available_resources.get_resources()}
        self._device_launched_datamove_task_counts = {dev: 0 for dev in self._available_resources.get_resources()}

        # Dictinary mapping data block to task lists.
        self._datablock_dict = defaultdict(list)

        self._worker_threads = [WorkerThread(self, i) for i in range(n_threads)]
        for t in self._worker_threads:
            t.start()
        self._free_worker_threads = deque(self._worker_threads)
        # Start the scheduler thread (likely to change later)
        self.start()

    @property
    @lru_cache(maxsize=1)
    def components(self) -> List[EnvironmentComponentInstance]:
        return [i for e in self._environments for i in e.components.values()]

    @property
    def scheduler(self):
        return self

    def __enter__(self):
        if self._active_task_count != 1:
            raise InvalidSchedulerAccessException("Schedulers can only have a single scope.")
        return super().__enter__()

    def __exit__(self, exc_type, exc_val, exc_tb):
        super().__exit__(exc_type, exc_val, exc_tb)
        self.decr_active_tasks()
        with self._monitor:
            while self._should_run:
                self._monitor.wait()
        for t in self._worker_threads:
            #t.stop() # This is needed to gracefully end the threads without throwing missing task exceptions
            t.join()  # This is what actually rejoins the threads
        if self._exceptions:
            # TODO: Should combine all of them into a single exception.
            raise self._exceptions[0]

    def append_free_thread(self, thread: WorkerThread):
        with self._monitor:
            self._free_worker_threads.append(thread)

    def incr_active_tasks(self):
        with self._monitor:
            self._active_task_count += 1

    def decr_active_tasks(self):
        done = False
        with self._monitor:
            self._active_task_count -= 1
            if self._active_task_count == 0:
                done = True
        if done:
            self.stop()

    def incr_active_compute_tasks(self):
        with self._monitor:
            self._active_compute_task_count += 1

    def decr_active_compute_tasks(self):
        with self._monitor:
            self._active_compute_task_count -= 1

    def enqueue_spawned_task(self, task: Task):
        """Enqueue a spawned task on the spawned task queue.
           Scheduler iterates the queue and assigns resources
           regardless of remaining dependencies.
        """
        with self._monitor:
            self._new_spawned_task_queue.appendleft(task)

    def _dequeue_spawned_task(self) -> Optional[Task]:
        """Dequeue a task from the spawned task queue.
        """
        with self._monitor:
            # Try to dequeue a task and if there is no
            try:
                task = self._spawned_task_queue.pop()
                logger.debug(f"[Scheduler] Popped %r from spawn queue.", task)
                return task
            except IndexError:
                return None

    def enqueue_task(self, task: Task):
        """Enqueue a task on the resource allocation queue.
           Note that this enqueue has no data race.
        """
        assert task._assigned
        self._ready_queue.appendleft(task)

    def _dequeue_task(self, timeout=None) -> Optional[Task]:
        """Dequeue a task from the resource allocation queue.
        """
        while True:
            try:
                if self._should_run:
                    task = self._ready_queue.pop()
                    logger.debug(f"[Scheduler] Popped %r from ready queue.", task)
                    return task
                else:
                    return None
            except IndexError:
                # Keep proceeding the next step.
                return None

    def _assignment_policy(self, task: Task):
        """
        Attempt to assign resources to `task`.

        If this function returns true, `task.req` should have type EnvironmentRequirements.

        :return: True if the assignment succeeded, False otherwise.
        """
        logger.debug(f"[Scheduler] Mapping %r.", task)

        # Sean: The goal of the mapper look at data locality and load balancing
        # and pick a suitable set of devices on which to run a task.
        # Currently, it just supports single-device tasks (like everything else...)
        # Tasks have a set of requirements passed to them by @spawn. We need to
        # match those requirements and find the most suitable device.
        possible_devices = task.req.devices
        ndevices = len(possible_devices)
        max_suitability = None
        best_device = None
        best_device_local_data = 0
        total_mapped = 0
        for device in possible_devices:
            total_mapped += self._device_mapped_compute_task_counts[device]

        for device in possible_devices:
            # Ensure that the device has enough resources for the task
            if not self._available_resources.check_resources_availability(device, task.req.resources):
                continue

            # THIS IS THE MEAT OF THE MAPPING POLICY
            # We calculate a few constants based on data locality and load balancing
            # We then add those together with tunable weights to determine a suitability
            # The device with the highest suitability is the lucky winner

            # First, we calculate data on the device and data to be moved to the device
            local_data = 0
            nonlocal_data = 0
            assert isinstance(task, ComputeTask)
            for parray in task.dataflow.input + task.dataflow.inout:
                if self._available_resources.parray_is_on_device(parray, device):
                    local_data += parray.nbytes
                else:
                    nonlocal_data += parray.nbytes

            # These values are really big, so I'm normalizing them to the size of the
            # device memory so my monkey brain can fathom the numbers
            local_data /= device.resources['memory']
            nonlocal_data /= device.resources['memory']

            # Figure out whether the task has a dependency running on this device
            this_device_owns_dependency = 0
            for dependency in task.dependencies:
                if device in dependency.req.devices:
                    this_device_owns_dependency = 1
                    break

            # Next we calculate the load-balancing factor
            # For now this is just a count of tasks on the device queue (TODO (ses): better heuristics later...)
            dev_load = self._device_mapped_compute_task_counts[device]
            norm_dev_load = dev_load

            #print(dev_load, self._active_compute_task_count)
            # Normalize this too so we have numbers between 0 and 1
            if total_mapped > 0:
                norm_dev_load /= total_mapped
            else:
                dev_load = 0

            # TODO (ses): Move these magic numbers somewhere better
            local_data_weight = 30.0
            nonlocal_data_weight = 30.0
            load_weight = -1 if norm_dev_load < 1/ndevices else 1 * norm_dev_load
            dependency_weight = 0


            # Calculate the suitability
            suitability = local_data_weight * local_data \
                        - nonlocal_data_weight * nonlocal_data \
                        - load_weight \
                        + dependency_weight * this_device_owns_dependency

            #print(device, "Local Data: ", local_data_weight*(local_data - nonlocal_data), "Load: ", load_weight, "Suit ", suitability)
            """
            def myformat(num):
                return "{:.3f}".format(num)

            print(f"dev={device}", end='   ')
            print(f"local={myformat(local_data)}", end='   ')
            print(f"nonlocal={myformat(nonlocal_data)}", end='   ')
            print(f"load={myformat(dev_load)}", end='   ')
            print(f"dep={myformat(this_device_owns_dependency)}", end='   ')
            print(f"suit={myformat(suitability)}")
            """

            # Update whether or not this is the most suitable device
            if max_suitability is None or suitability > max_suitability:
                max_suitability = suitability
                best_device = device
                best_device_local_data = local_data

        if best_device is None:
            logger.debug(f"[Scheduler] Failed to map %r.", task)
            return False
        #print("---------------------")
        # Stick this info in an environment (I based this code on the commented out stuff below)
        task_env_gen = self._environments.find_all(placement={best_device}, tags={}, exact=True)
        task_env = next(task_env_gen)
        task.req = EnvironmentRequirements(task.req.resources, task_env, task.req.tags)

        task.set_assigned()
        logger.debug(f"[Scheduler] Mapped %r to %r.", task, best_device)
        return True

        # Sean: I don't understand the old way. Just commenting it out and acting like it doesn't exist.
        """
        # Build a list of environments with "qualities" assigned based on how well they match a possible
        # option for the task
        env_match_quality = defaultdict(lambda: 0)
        for opt in shuffled(task.req.possibilities):
            if isinstance(opt, DeviceSetRequirements):
                for e in self._environments.find_all(placement=opt.devices, tags=opt.tags, exact=False):
                    intersection = e.placement & opt.devices
                    match_quality = len(intersection) / len(e.placement)
                    env_match_quality[e] = max(env_match_quality[e], match_quality)
            elif isinstance(opt, EnvironmentRequirements):
                env_match_quality[opt.environment] = max(env_match_quality[opt.environment], 1)
        environments_to_try = list(env_match_quality.keys())
        environments_to_try.sort(key=env_match_quality.__getitem__, reverse=True)

        # Try the environments in order
        # Environment is registered device environments.
        # This mainly specifies device types.
        # resources is memory resources of the corresponding devices.
        # This loop only checks if devices meet task constraints or not.
        for env in environments_to_try:
            is_res_constraint_satisifed = True
            for d in shuffled(env.placement):
                for name, amount in task.req.resources.items():
                    if d.resources[name] < amount:
                        is_res_constraint_satisifed = False
                        break
                if not is_res_constraint_satisifed:
                    break
            if is_res_constraint_satisifed:
                task.req = EnvironmentRequirements(task.req.resources, env, task.req.tags)
                logger.debug(f"[Scheduler] Mapped %r.", task)
                return True
        logger.debug(f"[Scheduler] Failed to map %r.", task)
        return False
        """

    # Random assignment policy, just used for testing
    def _random_assignment_policy(self, task:Task):
        logger.debug(f"[Scheduler] RANDOMLY Mapping %r.", task)

        possible_devices = task.req.devices
        valid_devices = list()
        for device in possible_devices:
            # Ensure that the device has enough resources for the task
            if self._available_resources.check_resources_availability(device, task.req.resources):
                valid_devices.append(device)

        if len(valid_devices) == 0:
            logger.debug(f"[Scheduler] Failed to map %r.", task)
            return False

        # Pick a random valid device
        best_device = random.choice(valid_devices)

        # Stick this info in an environment
        task_env_gen = self._environments.find_all(placement={best_device}, tags={}, exact=True)
        task_env = next(task_env_gen)
        task.req = EnvironmentRequirements(task.req.resources, task_env, task.req.tags)

        task.set_assigned()
        logger.debug(f"[Scheduler] RANDOMLY Mapped %r to %r.", task, best_device)
        return True


    def fill_curr_spawned_task_queue(self):
        """ It moves tasks on the new spawned task queue to
            the current queue.
        """
        with self._monitor:
            if (len(self._new_spawned_task_queue) > 0):
                new_q = self._new_spawned_task_queue
                new_tasks = [new_q.popleft() for _ in range(len(new_q))]
                # Newly added tasks should be enqueued onto the
                # right to guarantee FIFO manners.
                # It is efficient to map higher priority tasks to devices
                # first since Applications generally spawn
                # tasks in priority orders.
                self._spawned_task_queue.extend(new_tasks)

<<<<<<< HEAD
=======
    def fill_curr_mapped_task_queue(self):
        """ It moves tasks on the new mapped task queue to
            the current queue.
        """
        with self._monitor:
            new_q = self._new_mapped_task_queue
            new_tasks = [new_q.popleft() for _ in range(len(new_q))]
            if len(new_tasks) > 0:
                self._mapped_task_queue.extendleft(new_tasks)

    # TODO(lhc): should be refactored by decorator later.

    def update_launched_task_count_mutex(self, task, dev, counts):
        with self._monitor:
            if isinstance(task, ComputeTask):
                self._device_launched_compute_task_counts[dev] += counts
            else:
                self._device_launched_datamove_task_counts[dev] += counts

    def update_launched_task_count(self, task, dev, counts):
        if isinstance(task, ComputeTask):
            self._device_launched_compute_task_counts[dev] += counts
        else:
            self._device_launched_datamove_task_counts[dev] += counts

    def update_mapped_compute_task_count(self, dev, counts):
        with self._monitor:
           self._device_mapped_compute_task_counts[dev] += counts

>>>>>>> 23ba9c40
    def _construct_datamove_task(self, target_data, compute_task: ComputeTask, operand_type: OperandType):
        """
          This function constructs data movement task for target data.
          This function consists of two steps.
          First, it iterates all operand data of the dependency tasks
          of the computation task (original task).
          If any of the dependency tasks' data is overlapped with the
          target data, then add the dependency task to the new data
          movement task's dependency list.
          Second, construct a data movement task.
        """
        # Construct data movement task.
        taskid = TaskID(str(compute_task.taskid) + "." + str(hex(id(target_data))) + ".dmt." + str(len(task_locals.global_tasks)), (len(task_locals.global_tasks), ))
        task_locals.global_tasks += [taskid]
        datamove_task = DataMovementTask(compute_task, taskid,
                                         compute_task.req, target_data, operand_type,
                                         str(compute_task.taskid) + "." +
                                         str(hex(id(target_data))) + ".dmt")
        self.incr_active_tasks()
        compute_task._add_predecessor_mutex(datamove_task)
        target_data_id = id(target_data)
        is_overlapped = False
        if target_data_id in self._datablock_dict:
            # Get task lists using the target data block.
            dep_task_list = self._datablock_dict[target_data_id]
            completed_tasks = []
            for dep_task_tuple in dep_task_list:
                dep_task_id = dep_task_tuple[0]
                dep_task = dep_task_tuple[1]
                # Only checks dependent tasks if they use the same data blocks.
                if compute_task.is_dependent_on(dep_task):
                    if not datamove_task._add_predecessor(dep_task):
                        completed_tasks.append(dep_task_id)
            dep_task_list = [tuple(dt for dt in dep_task_list if dt[0] != ft) for ft in completed_tasks]
        self._datablock_dict[target_data_id].append((str(compute_task.taskid), compute_task))

        # If a task has no dependency after it is assigned to devices,
        # immediately enqueue a corresponding data movement task to
        # the ready queue.
        if not datamove_task.is_blocked():
            self.enqueue_task(datamove_task)

    def _map_tasks(self):
        # The first loop iterates a spawned task queue
        # and constructs a mapped task subgrpah.
        #logger.debug("[Scheduler] Map Phase")
        self.fill_curr_spawned_task_queue()
        while True:
            task: Optional[Task] = self._dequeue_spawned_task()
            if task:
                if not task._assigned:
                    is_assigned = self._assignment_policy(task)  # This is what actually maps the task
                    # is_assigned = self._random_assignment_policy(task)  # USE THIS INSTEAD TO TEST RANDOM
                    assert isinstance(is_assigned, bool)
                    if not is_assigned:
                        self.enqueue_spawned_task(task)
                    else:
                        assert isinstance(task, ComputeTask)
                        # Create data movement tasks for each data
                        # operands of this task.
                        # TODO(lhc): this is not good.
                        #            will use logical values to make it easy to understand.
                        for data in task.dataflow.input:
                            self._construct_datamove_task(data, task, OperandType.IN)
                        for data in task.dataflow.output:
                            self._construct_datamove_task(data, task, OperandType.OUT)
                        for data in task.dataflow.inout:
                            self._construct_datamove_task(data, task, OperandType.INOUT)

                        # Update parray tracking and task count on the device
                        for parray in (task.dataflow.input + task.dataflow.inout + task.dataflow.output):
                            assert isinstance(task.req, EnvironmentRequirements)
                            if len(task.req.environment.placement) > 1:
                                raise NotImplementedError("Multidevice not supported")
                            for device in task.req.environment.placement:
                                self._available_resources.register_parray_move(parray, device)
                                self.update_mapped_compute_task_count(device, 1)

                        # Allocate additional resources used by this task (blocking)
                        for device in task.req.devices:
                            for resource, amount in task.req.resources.items():
                                logger.debug("Task %r allocating %d %s on device %r", task, amount, resource, device)
                            self._available_resources.allocate_resources(device, task.req.resources, blocking=True)

                        # Only computation needs to set a assigned flag.
                        # Data movement task is set as assigned when it is created.
                        task.set_assigned()
                        # If a task has no dependency after it is assigned to devices,
                        # immediately enqueue a corresponding data movement task to
                        # the ready queue.
                        if not task.is_blocked():
                            self.enqueue_task(task)
                            logger.debug(f"[Scheduler] Enqueued %r on ready queue", task)
                else:
                    logger.exception("[Scheduler] Tasks on the spawned queue ", \
                                     "should be not assigned any device.")
                    self.stop()
            else:
                # If there is no spawned task at this moment,
                # move to the mapped task scheduling.
                break

    def _schedule_tasks(self):
        """ Currently this doesn't do any intelligent scheduling (ordering).
            Dequeue all ready tasks and send them to device queues in order.
        """
        #logger.debug("[Scheduler] Schedule Phase")
        while True:
            task: Optional[Task] = self._dequeue_task()
            if not task:
                break
            if not task._assigned:
                logger.debug("[Scheduler] Task %r: Failed to assign", task)
                break
            for d in task.req.devices:
                logger.info(f"[Scheduler] Enqueuing %r to device %r", task, d)
                if isinstance(task, ComputeTask):
                    self._compute_task_dev_queues[d].append(task)
                elif isinstance(task, DataMovementTask):
                    self._datamove_task_dev_queues[d].append(task)

    # _launch_[DEVICE TYPES]_tasks launches a task by assigning it to available
    # worker threads. It manages different execution paths based on the target
    # devices' types.
    # For example, in the future, the runtime will allow two task colocations
    # of computation, moving data in, and moving data out.
    # TODO(lhc): for now, the CPU/GPU launchers are same.
    # Note that we don't check resource availability here.
    # The mapper only maps tasks which have enough resources to run.
    # It's guaranteed for the task to have enough resources

    def _launch_task(self, queue, dev: Device):
        task = queue.pop()
        worker = self._free_worker_threads.pop() # grab a worker
        logger.info(f"[Scheduler] Launching %s task, %r on %r",
                    dev.architecture.id, task, worker)
        worker.assign_task(task)
        logger.debug(f"[Scheduler] Launched %r", task)
        for dev in task.req.environment.placement:
            self.update_launched_task_count(task, dev, 1)

    def _launch_tasks(self):
        """ Iterate through free devices and launch tasks on them
        """
        #logger.debug("[Scheduler] Launch Phase")
        with self._monitor:
            for dev in self._available_resources.get_resources():
                if len(self._free_worker_threads) == 0:
                    break
<<<<<<< HEAD
                if len(queue) > 0:  # If there are tasks on the queue.
                    try:
                        task = queue.pop()  # Grab a task.
                        if dev.architecture.id == 'cpu':
                            self._launch_cpu_task(queue, task, dev)
                        elif dev.architecture.id == 'gpu':
                            self._launch_gpu_task(queue, task, dev)
                        else:
                            raise Exception("Unsupported architecture")
=======
                compute_queue = self._compute_task_dev_queues[dev]
                datamove_queue = self._datamove_task_dev_queues[dev]
                if len(compute_queue) > 0:
                    try:
#print("num of compute tasks on dev:", dev, " :", self._device_launched_compute_task_counts)
                        if self._device_launched_compute_task_counts[dev] \
                                < (self._num_colocatable_tasks + 1):
                            self._launch_task(compute_queue, dev)
                    finally:
                        pass
                if len(datamove_queue) > 0:
                    try:
#print("num of data move tasks on dev:", dev, " :", self._device_launched_datamove_task_counts)
                        if self._device_launched_datamove_task_counts[dev] \
                                < (self._num_colocatable_tasks + 1):
                            self._launch_task(datamove_queue, dev)
>>>>>>> 23ba9c40
                    finally:
                        pass

    def run(self) -> None:
        # noinspection PyBroadException
        try:  # Catch all exception to report them usefully
            while self._should_run:
                self._map_tasks()
                self._schedule_tasks()
                self._launch_tasks()
                # logger.debug("[Scheduler] Sleeping!")
                time.sleep(self.period)
                # logger.debug("[Scheduler] Awake!")

        except Exception:
            logger.exception("Unexpected exception in Scheduler")
            self.stop()

    def stop(self):
        super().stop()
        for w in self._worker_threads:
            w.stop()

    def report_exception(self, e: BaseException):
        logger.exception("Report exception:", e)
        self._exceptions.append(e)

    def dump_status(self, lg=logger):
        lg.info("%r:\n%r\navailable: %r", self,
                self._ready_queue, self._available_resources)
        for w in self._worker_threads:
            w.dump_status(lg)<|MERGE_RESOLUTION|>--- conflicted
+++ resolved
@@ -353,7 +353,7 @@
         raise NotImplementedError()
     
     @abstractmethod
-    def _post_run(self):
+    def _post_run(self, ctx: 'SchedulerContext'):
         """Cleanup works after executing the task."""
         raise NotImplementedError()
     
@@ -397,7 +397,8 @@
             finally:
                 logger.info("Finally for task %r", self)
 
-                self._post_run()
+                ctx = get_scheduler_context()
+                self._post_run(ctx)
 
                 # Protect the case that it notifies successors and
                 # any successor task is spawned before setting state.
@@ -584,92 +585,17 @@
             if self.num_unspawned_predecessors == 0:
                 self._ready_to_map()
 
-<<<<<<< HEAD
     def _run(self):
         return self._state.func(self, *self._state.args)
-=======
-    def run(self):
-        ctx = get_scheduler_context()
-        task_state = TaskException(RuntimeError("Unknown fatal error"))
-        assert self.assigned, "Task was not assigned before running."
-        assert isinstance(self.req, EnvironmentRequirements), \
-            "Task was not assigned a specific environment requirement before running."
-        try:
-            # Run the task and assign the new task state
-            try:
-                assert isinstance(self._state, TaskRunning)
-                # TODO(lhc): This assumes Parla only has two devices.
-                #            The reason why I am trying to do is importing
-                #            Parla's cuda.py is expensive.
-                #            Whenever we import cuda.py, cupy compilation
-                #            is invoked. We should remove or avoid that.
-
-                # First, create device/stream/event instances.
-                # Second, gets the created event instance.
-                # Third, it scatters the event to dependees who wait for
-                # the current task.
-                env = self.req.environment
-                with _scheduler_locals._environment_scope(env), env:
-                    self.events = env.get_events_from_components()
-                    if len(self.dependent_events) > 0:
-                        # Only wait events if any remaining dependent tasks exist.
-                        # TODO(lhc): This does not support nested CPU tasks from GPU tasks.
-                        #            When we notify dependees, we don't know places on
-                        #            which the dependees will run since those would decide
-                        #            at the next step, mapping step.
-                        #            Therefore, the current runtime does not consider
-                        #            dependees' placements, but just creates events
-                        #            on the devices where the current task is running.
-                        #            For example, when CPU tasks get GPU events,
-                        #            they will just skip and will not wait for them.
-                        #            This is not technical limitation, just need refactoring
-                        #            and adding more features.
-                        #            But our target applications do not have this pattern
-                        #            and will do it later.
-                        env.wait_dependent_events(self.dependent_events)
-                    # Already waited all dependent events.
-                    # Initialize the dependent event list.
-                    self.dependent_events = []
-                    task_state = self._state.func(self, *self._state.args)
-                    env.record_events()
-                    if len(self.events) > 0:
-                        # If any event created by the current task exist,
-                        # notify dependees and make them wait for that event,
-                        # not Parla task completion.
-                        self._notify_dependees_mutex(self.events)
-                    env.sync_events()
-                if task_state is None:
-                    task_state = TaskCompleted(None)
-            except Exception as e:
-                task_state = TaskException(e)
-                logger.exception("Exception in task")
-            finally:
-                logger.info("Finally for task %r", self)
-
-                # Deallocate resources
-                for d in self.req.devices:
-                    for resource, amount in self.req.resources.items():
-                        logger.debug("Task %r deallocating %d %s from device %r", self, amount, resource, d)
-                    ctx.scheduler._available_resources.deallocate_resources(d, self.req.resources)
-                    ctx.scheduler.update_mapped_compute_task_count(d, -1)
-                    ctx.scheduler.update_launched_task_count_mutex(self, d, -1)
-
-                # Update OUT parrays which may have changed size from 0 to something
-                # We assume all IN and INOUT params don't change size
-                for parray in (self.dataflow.output):
-                    ctx.scheduler._available_resources.update_parray_nbytes(parray, self.req.devices)
-
-                ctx.scheduler.decr_active_compute_tasks()
->>>>>>> 23ba9c40
-
-    def _post_run(self):
-        ctx = get_scheduler_context()
+
+    def _post_run(self, ctx):
         # Deallocate resources
         for d in self.req.devices:
             for resource, amount in self.req.resources.items():
                 logger.debug("Task %r deallocating %d %s from device %r", self, amount, resource, d)
             ctx.scheduler._available_resources.deallocate_resources(d, self.req.resources)
-            ctx.scheduler._device_compute_task_counts[d] -= 1
+            ctx.scheduler.update_mapped_compute_task_count(d, -1)
+            ctx.scheduler.update_launched_task_count_mutex(self, d, -1)
 
         # Update OUT parrays which may have changed size from 0 to something
         # We assume all IN and INOUT params don't change size
@@ -704,8 +630,7 @@
         write_flag = True
         if (self._operand_type == OperandType.IN):
             write_flag = False
-                    # Move data to current device
-<<<<<<< HEAD
+        # Move data to current device
         dev_type = get_current_devices()[0]
         dev_no = -1
         if (dev_type.architecture is not cpu):
@@ -713,7 +638,7 @@
         self._target_data._auto_move(device_id=dev_no, do_write=write_flag)
         return TaskCompleted(None)
 
-    def _post_run(self):
+    def _post_run(self, ctx):
         # DON'T deallocate resources!
         # DataMovementTask has the same resources as the ComputeTask which created it
         # That ComputeTask will do the deallocation
@@ -722,60 +647,10 @@
         # Don't update parray tracking information either
         # The scheduler already registered the new location
         # If size changes, the ComputeTask will take care of that
-        return
-=======
-                    dev_type = get_current_devices()[0]
-                    dev_no = -1
-                    if (dev_type.architecture is not cpu):
-                        dev_no = dev_type.index
-                    self._target_data._auto_move(device_id = dev_no, do_write = write_flag)
-                    # Events could be multiple for multiple devices task.
-                    env.record_events()
-                    if len(self.events) > 0:
-                        # If any event created by the current task exist,
-                        # notify dependees and make them wait for that event,
-                        # not Parla task completion.
-                        self._notify_dependees_mutex(self.events)
-                    env.sync_events()
-                # TODO(lhc):
-                #if task_state is None:
-                task_state = TaskCompleted(None)
-            except Exception as e:
-                task_state = TaskException(e)
-                logger.exception("Exception in task")
-            finally:
-                logger.info("Finally for task %r", self)
-
-                # DON'T deallocate resources!
-                # DataMovementTask has the same resources as the ComputeTask which created it
-                # That ComputeTask will do the deallocation
-                # If we do it here, we overly deallocate
-
-                # Don't update parray tracking information either
-                # The scheduler already registered the new location
-                # If size changes, the ComputeTask will take care of that
-
-                # Decrease the number of running tasks on the device d.
-                for d in self.req.devices:
-                    ctx.scheduler.update_launched_task_count_mutex(self, d, -1)
-
-                # Protect the case that it notifies dependees and
-                # any dependee task is spawned before setting state.
-                with self._mutex:
-                    # Regardless of the previous notification,
-                    # (So, before leaving the current run(), the above)
-                    # it should notify dependees since
-                    # new dependees could be added after the above
-                    # notifications, while other devices are running
-                    # their kernels asynchronously.
-                    self._notify_dependees()
-                    self._set_state(task_state)
-
-        except Exception as e:
-            logger.exception("Task %r: Exception in task handling", self)
-            raise e
-
->>>>>>> 23ba9c40
+        
+        # Decrease the number of running tasks on the device d.
+        for d in self.req.devices:
+            ctx.scheduler.update_launched_task_count_mutex(self, d, -1)
 
 class _TaskLocals(threading.local):
     def __init__(self):
@@ -1732,8 +1607,6 @@
                 # tasks in priority orders.
                 self._spawned_task_queue.extend(new_tasks)
 
-<<<<<<< HEAD
-=======
     def fill_curr_mapped_task_queue(self):
         """ It moves tasks on the new mapped task queue to
             the current queue.
@@ -1763,7 +1636,6 @@
         with self._monitor:
            self._device_mapped_compute_task_counts[dev] += counts
 
->>>>>>> 23ba9c40
     def _construct_datamove_task(self, target_data, compute_task: ComputeTask, operand_type: OperandType):
         """
           This function constructs data movement task for target data.
@@ -1913,36 +1785,18 @@
             for dev in self._available_resources.get_resources():
                 if len(self._free_worker_threads) == 0:
                     break
-<<<<<<< HEAD
-                if len(queue) > 0:  # If there are tasks on the queue.
-                    try:
-                        task = queue.pop()  # Grab a task.
-                        if dev.architecture.id == 'cpu':
-                            self._launch_cpu_task(queue, task, dev)
-                        elif dev.architecture.id == 'gpu':
-                            self._launch_gpu_task(queue, task, dev)
-                        else:
-                            raise Exception("Unsupported architecture")
-=======
                 compute_queue = self._compute_task_dev_queues[dev]
                 datamove_queue = self._datamove_task_dev_queues[dev]
                 if len(compute_queue) > 0:
-                    try:
 #print("num of compute tasks on dev:", dev, " :", self._device_launched_compute_task_counts)
-                        if self._device_launched_compute_task_counts[dev] \
-                                < (self._num_colocatable_tasks + 1):
-                            self._launch_task(compute_queue, dev)
-                    finally:
-                        pass
+                    if self._device_launched_compute_task_counts[dev] \
+                            < (self._num_colocatable_tasks + 1):
+                        self._launch_task(compute_queue, dev)
                 if len(datamove_queue) > 0:
-                    try:
 #print("num of data move tasks on dev:", dev, " :", self._device_launched_datamove_task_counts)
-                        if self._device_launched_datamove_task_counts[dev] \
-                                < (self._num_colocatable_tasks + 1):
-                            self._launch_task(datamove_queue, dev)
->>>>>>> 23ba9c40
-                    finally:
-                        pass
+                    if self._device_launched_datamove_task_counts[dev] \
+                            < (self._num_colocatable_tasks + 1):
+                        self._launch_task(datamove_queue, dev)
 
     def run(self) -> None:
         # noinspection PyBroadException
