from __future__ import annotations
from typing import List, Dict, TYPE_CHECKING, Union, Any

from parla.cpu_impl import cpu
from parla.task_runtime import get_current_devices, has_environment
from parla.device import Device

from .coherence import MemoryOperation, Coherence, CPU_INDEX
from .memory import MultiDeviceBuffer

import threading
import numpy
try:  # if the system has no GPU
    import cupy
    num_gpu = cupy.cuda.runtime.getDeviceCount()
except ImportError:
    # PArray only considers numpy or cupy array
    # work around of checking cupy.ndarray when cupy could not be imported
    cupy = numpy
    num_gpu = 0

if TYPE_CHECKING:
    ndarray = Union[numpy.ndarray, cupy.ndarray]
    SlicesType = Union[slice, int, tuple]


class PArray:
    """Multi-dimensional array on a CPU or CUDA device.

    This class is a wrapper around :class:`numpy.ndarray` and :class:`cupy.ndarray`,
    It is used to support Parla sheduler optimization and automatic data movement.

    Args:
        array: :class:`cupy.ndarray` or :class:`numpy.array` object

    Note: some methods should be called within the current task context
    """
    _array: MultiDeviceBuffer
    _coherence: Coherence
    _slices: List[SlicesType]
    _coherence_cv: Dict[int, threading.Condition]

    def __init__(self, array: ndarray, parent: "PArray" = None, slices=None) -> None:
        if parent:  # create a view (a subarray) of a PArray
            # inherit parent's buffer and coherence states
            # so this PArray will becomes a 'view' of its parents
            self._array = parent._array
            self._coherence = parent._coherence

            # _slices is a list so subarray of subarray works
            self._slices = parent._slices.copy()  # copy parent's slices list
            # add current slices to the end
            self._slices.append(slices)

            # inherit parent's condition variables
            self._coherence_cv = parent._coherence_cv
        else:  # initialize a new PArray
            # per device buffer of data
            self._array = MultiDeviceBuffer(num_gpu)
            location = self._array.set_complete_array(array)

            # coherence protocol for managing data among multi device
            self._coherence = Coherence(location, num_gpu, self._array)

            # no slices since it is a new array rather than a subarray
            self._slices = []

            # a condition variable to acquire when moving data on the device
            self._coherence_cv = {n:threading.Condition() for n in range(num_gpu)}
            self._coherence_cv[CPU_INDEX] = threading.Condition()

    # Properties:

    @property
    def array(self) -> ndarray:
        """
        The reference to cupy/numpy array on current device.
        Note: should be called within the current task context
        Note: should call A[valid_slices].array instead of A.array,
            when in a tasks which only subarray is auto-moved.
            `valid_slices` is a slices within the auto-moved subarray.
        """
        if self._slices:  # so this is a sub-parray object
            # index into origin array by saved slices
            ret = self._array.get_by_global_slices(self._current_device_index, self._slices[0])
            for s in self._slices[1:]:
                ret = ret[s]
            return ret
        else:  # this is a complete copy
            ret = self._array.get(self._current_device_index)

            if isinstance(ret, list): # get a subarray instead
                raise IndexError("Current device doesn't have a complete copy of this array")
            return ret

    @property
    def _on_gpu(self) -> bool:
        """
        True if the array is on GPU.
        Note: should be called within the current task context
        """
        return self._current_device_index != CPU_INDEX

    @property
    def _current_device_index(self) -> int:
        """
        -1 if the current device is CPU.
        Otherwise GPU ID.
        If called outside the current task context, return data owner's device_id by default
        """
        device = PArray._get_current_device()
        if device is None:  # not called inside current task
            return self._coherence.owner
        elif device.architecture == cpu:
            return CPU_INDEX
        else:
            # assume GPU here, won't check device.architecture == gpu
            # to avoid import `gpu`, which is slow to setup.
            return device.index

    # Public API:

    def update(self, array: ndarray) -> None:
        """ Update the copy on current device.

        Args:
            array: :class:`cupy.ndarray` or :class:`numpy.array` object

        Note: should be called within the current task context
        Note: data should be put in OUT/INOUT fields of spawn
        Note: `array` should has the same shape with this array's shape
        """
        this_device = self._current_device_index

        # check shape is consistent
        if array.shape != self._array.shape:
            raise ValueError(f"array shape is not consistent with current one, "
                             f"given array shape: {array.shape}, "
                             f"current array shape: {self._array.shape} ")

        if isinstance(array, numpy.ndarray):
            if this_device != CPU_INDEX:  # CPU to GPU
                self._array.set(this_device, cupy.asarray(array))
            else: # data already in CPU
                self._array.set(this_device, array)
        else:
            if this_device == CPU_INDEX: # GPU to CPU
                self._array.set(this_device, cupy.asnumpy(array))
            else: # GPU to GPU
                if int(array.device) == this_device: # data already in this device
                    self._array.set(this_device, array)
                else:  # GPU to GPU
                    dst_data = cupy.empty_like(array)
                    dst_data.data.copy_from_device_async(array.data, array.nbytes)
                    self._array.set(this_device, dst_data)

    # slicing/indexing

    def __getitem__(self, slices: SlicesType) -> PArray | Any:
        if self._slices:  # resolve saved slices first
            ret = self.array[slices]
        else:
            ret = self._array.get_by_global_slices(self._current_device_index, slices)

        # ndarray.__getitem__() may return a ndarray
        if isinstance(ret, numpy.ndarray):
            return PArray(None, parent=self, slices=slices)
        elif isinstance(ret, cupy.ndarray):
            if ret.shape == ():
                return ret.item()
            else:
                return PArray(None, parent=self, slices=slices)
        else:
            return ret

    def __setitem__(self, slices: SlicesType, value: PArray | ndarray | Any) -> None:
        """
        Acceptable Slices: Slice, Int, tuple of (Slice, Int, List of Int)
        Example:
            A[0]  # int
            A[:]  # slice
            A[0,:,10]  # tuple of int slice int
            A[2:10:2, 0, [1, 3, 5]]  # tuple of slice int list of Int

        Note: `:` equals to slice(None, None, None)
        Note: `None` or tuple of `None` is not acceptable (even if `numpy.ndarray` accept `None`)
        # TODO: support `None` and `ndarray` as slices
        """
        if isinstance(value, PArray):
            value = value.array

        if self._slices:  # resolve saved slices first
            self.array.__setitem__(slices, value)
        else:
            self._array.set_by_global_slices(self._current_device_index, slices, value)

    # Coherence update operations:

    def _coherence_read(self, device_id: int = None, slices: SlicesType = None) -> None:
        """ Tell the coherence protocol a read happened on a device.

        And do data movement based on the operations given by protocol.

        Args:
            device_id: if is this not None, data will be moved to this device,
                    else move to current device
            slices: a slices of the subarray to be manipulated
                    by default equals to None, which means the whole array is manipulated

        Note: should be called within the current task context
        """
        if not device_id:
            device_id = self._current_device_index

        # update protocol and get operation
        operations = self._coherence.read(device_id, slices) # locks involve
        self._process_operations(operations, slices) # condition variable involve

    def _coherence_write(self, device_id: int = None, slices: SlicesType = None) -> None:
        """Tell the coherence protocol a write happened on a device.

        And do data movement based on the operations given by protocol.

        Args:
            device_id: if is this not None, data will be moved to this device,
                    else move to current device
            slices: a slices of the subarray to be manipulated
                    by default equals to None, which means the whole array is manipulated

        Note: should be called within the current task context
        """
        if not device_id:
            device_id = self._current_device_index

        # update protocol and get operation
        operations = self._coherence.write(device_id, slices) # locks involve
        self._process_operations(operations, slices) # condition variable involve

    # Device management methods:

    def _process_operations(self, operations: List[MemoryOperation], slices: SlicesType = None) -> None:
        """
        Process the given memory operations.
        Data will be moved, and protocol states is kept unchanged.
        """
        for op in operations:
            if op.inst == MemoryOperation.NOOP:
                pass  # do nothing
            elif op.inst == MemoryOperation.CHECK_DATA:
                if not self._coherence.data_is_ready(op.src):  # if data is not ready, wait
                    with self._coherence_cv[op.src]:
                        while not self._coherence.data_is_ready(op.src):
                            self._coherence_cv[op.src].wait()
            elif op.inst == MemoryOperation.LOAD:
                with self._coherence_cv[op.dst]:  # hold the CV when moving data
<<<<<<< HEAD
                    self._array.copy_data_between_device(op.dst, op.src)  # copy data
                    self._coherence.set_data_as_ready(op.dst, slices)  # mark it as done
=======
                    with self._coherence_cv[op.src]:  # wait on src until it is ready
                        while not self._coherence.data_is_ready(op.src):
                            self._coherence_cv[op.src].wait()
                    self._copy_data_between_device(op.dst, op.src)  # copy data
                    self._coherence.set_data_as_ready(op.dst)  # mark it as done
>>>>>>> fc7daa7c
                    self._coherence_cv[op.dst].notify_all()  # let other threads know the data is ready
            elif op.inst == MemoryOperation.UPDATE_MAP:
                self._array.set_slices_mapping(op.src, slices)
            elif op.inst == MemoryOperation.EVICT:
                self._array[op.src] = None  # decrement the reference counter, relying on GC to free the memory
                self._coherence.set_data_as_ready(op.src, slices)  # mark it as done
            elif op.inst == MemoryOperation.ERROR:
                raise RuntimeError("PArray gets an error from coherence protocol")
            else:
                raise RuntimeError(f"PArray gets invalid memory operation from coherence protocol, "
                                   f"detail: opcode {op.inst}, dst {op.dst}, src {op.src}")

<<<<<<< HEAD
=======
    def _copy_data_between_device(self, dst, src) -> None:
        """
        Copy data from src to dst.
        """
        if src == dst:
            return
        elif src == CPU_INDEX: # copy from CPU to GPU
            self._array[dst] = cupy.asarray(self._array[src])
        elif dst != CPU_INDEX: # copy from GPU to GPU
            src_data = self._array[src]
            dst_data = cupy.empty_like(src_data)
            dst_data.data.copy_from_device_async(src_data.data, src_data.nbytes)
            self._array[dst] = dst_data
            cupy.cuda.stream.get_current_stream().synchronize()
        else: # copy from GPU to CPU
            self._array[CPU_INDEX] = cupy.asnumpy(self._array[src])
            cupy.cuda.stream.get_current_stream().synchronize()

>>>>>>> fc7daa7c
    @staticmethod
    def _get_current_device() -> Device | None:
        """
        Get current device from task environment.

        Return None if it is not called within the current task context
        """
        if has_environment():
            return get_current_devices()[0]
        else:  # if not
            return None

    def _auto_move(self, device_id: int = None, do_write: bool = False) -> None:
        """ Automatically move data to current device.

        Multiple copies on different devices will be made based on coherence protocol.

        Args:
            device_id: current device id. CPU use CPU_INDEX as id
            do_write: True if want make the device MO in coherence protocol
                False if this is only for read only in current task

        Note: should be called within the current task context.
        Note: auto-move of subarray's subarray is not supported.
        """
        # this is the view of current array, only data within this range should be moved
        # currently, only use first slices, which means automove of subarray of subarray is not supported
        # TODO: support auto-move subarray of subarray
        slices = None if not self._slices else self._slices[0]

        if do_write:
            self._coherence_write(device_id, slices)
        else:
            self._coherence_read(device_id, slices)

    def _on_same_device(self, other: "PArray") -> bool:
        """
        Return True if the two PArrays are in the same device.
        Note: other has to be a PArray object.
        """
        this_device = self._current_device_index
        return this_device in other._array

    # NumPy/CuPy methods redirection

    def __getattr__(self, item):
        """
        A proxy method that redirect call to methods in :class:`numpy.ndarray` or :class:`cupy.ndarray`
        """
        return getattr(self.array, item)

    # Comparison operators:

    def __lt__(x, y):
        if isinstance(y, PArray):
            if not x._on_same_device(y):
                raise ValueError("Arrays are not on the same device")
            return x.array.__lt__(y.array)
        else:
            return x.array.__lt__(y)

    def __le__(x, y):
        if isinstance(y, PArray):
            if not x._on_same_device(y):
                raise ValueError("Arrays are not on the same device")
            return x.array.__le__(y.array)
        else:
            return x.array.__le__(y)

    def __eq__(x, y):
        if isinstance(y, PArray):
            if not x._on_same_device(y):
                raise ValueError("Arrays are not on the same device")
            return x.array.__eq__(y.array)
        else:
            return x.array.__eq__(y)

    def __ne__(x, y):
        if isinstance(y, PArray):
            if not x._on_same_device(y):
                raise ValueError("Arrays are not on the same device")
            return x.array.__ne__(y.array)
        else:
            return x.array.__ne__(y)

    def __gt__(x, y):
        if isinstance(y, PArray):
            if not x._on_same_device(y):
                raise ValueError("Arrays are not on the same device")
            return x.array.__gt__(y.array)
        else:
            return x.array.__gt__(y)

    def __ge__(x, y):
        if isinstance(y, PArray):
            if not x._on_same_device(y):
                raise ValueError("Arrays are not on the same device")
            return x.array.__ge__(y.array)
        else:
            return x.array.__ge__(y)


    # Truth value of an array (bool):

    def __nonzero__(self):
        return PArray(self.array.__nonzero__())

    # Unary operations:

    def __neg__(self):
        return PArray(self.array.__neg__())

    def __pos__(self):
        return PArray(self.array.__pos__())

    def __abs__(self):
        return PArray(self.array.__abs__())

    def __invert__(self):
        return PArray(self.array.__invert__())

    # Arithmetic:

    def __add__(x, y):
        if isinstance(y, PArray):
            if not x._on_same_device(y):
                raise ValueError("Arrays are not on the same device")
            return PArray(x.array + y.array)
        else:
            return PArray(x.array + y)

    def __sub__(x, y):
        if isinstance(y, PArray):
            if not x._on_same_device(y):
                raise ValueError("Arrays are not on the same device")
            return PArray(x.array - y.array)
        else:
            return PArray(x.array - y)

    def __mul__(x, y):
        if isinstance(y, PArray):
            if not x._on_same_device(y):
                raise ValueError("Arrays are not on the same device")
            return PArray(x.array * y.array)
        else:
            return PArray(x.array * y)

    def __matmul__(x, y):
        if isinstance(y, PArray):
            if not x._on_same_device(y):
                raise ValueError("Arrays are not on the same device")
            return PArray(x.array @ y.array)
        else:
            return PArray(x.array @ y)

    def __div__(x, y):
        if isinstance(y, PArray):
            if not x._on_same_device(y):
                raise ValueError("Arrays are not on the same device")
            return PArray(x.array / y.array)
        else:
            return PArray(x.array / y)

    def __truediv__(x, y):
        if isinstance(y, PArray):
            if not x._on_same_device(y):
                raise ValueError("Arrays are not on the same device")
            return PArray(x.array / y.array)
        else:
            return PArray(x.array / y)

    def __floordiv__(x, y):
        if isinstance(y, PArray):
            if not x._on_same_device(y):
                raise ValueError("Arrays are not on the same device")
            return PArray(x.array.__floordiv__(y.array))
        else:
            return PArray(x.array.__floordiv__(y))

    def __mod__(x, y):
        if isinstance(y, PArray):
            if not x._on_same_device(y):
                raise ValueError("Arrays are not on the same device")
            return PArray(x.array.__mod__(y.array))
        else:
            return PArray(x.array.__mod__(y))

    def __divmod__(x, y):
        if isinstance(y, PArray):
            if not x._on_same_device(y):
                raise ValueError("Arrays are not on the same device")
            return PArray(x.array.__divmod__(y.array))
        else:
            return PArray(x.array.__divmod__(y))

    def __pow__(x, y, modulo):
        if isinstance(y, PArray):
            if not x._on_same_device(y):
                raise ValueError("Arrays are not on the same device")
            return PArray(x.array.__pow__(y.array))
        else:
            return PArray(x.array.__pow__(y))

    def __lshift__(x, y):
        if isinstance(y, PArray):
            if not x._on_same_device(y):
                raise ValueError("Arrays are not on the same device")
            return PArray(x.array.__lshift__(y.array))
        else:
            return PArray(x.array.__lshift__(y))

    def __rshift__(x, y):
        if isinstance(y, PArray):
            if not x._on_same_device(y):
                raise ValueError("Arrays are not on the same device")
            return PArray(x.array.__rshift__(y.array))
        else:
            return PArray(x.array.__rshift__(y))

    def __and__(x, y):
        if isinstance(y, PArray):
            if not x._on_same_device(y):
                raise ValueError("Arrays are not on the same device")
            return PArray(x.array.__and__(y.array))
        else:
            return PArray(x.array.__and__(y))

    def __or__(x, y):
        if isinstance(y, PArray):
            if not x._on_same_device(y):
                raise ValueError("Arrays are not on the same device")
            return PArray(x.array.__or__(y.array))
        else:
            return PArray(x.array.__or__(y))

    def __xor__(x, y):
        if isinstance(y, PArray):
            if not x._on_same_device(y):
                raise ValueError("Arrays are not on the same device")
            return PArray(x.array.__xor__(y.array))
        else:
            return PArray(x.array.__xor__(y))

    # Arithmetic, in-place:
    def __iadd__(self, other):
        if isinstance(other, PArray):
            if not self._on_same_device(other):
                raise ValueError("Arrays are not on the same device")
            self.array.__iadd__(other.array)
        else:
            self.array.__iadd__(other)
        return self

    def __isub__(self, other):
        if isinstance(other, PArray):
            if not self._on_same_device(other):
                raise ValueError("Arrays are not on the same device")
            self.array.__isub__(other.array)
        else:
            self.array.__isub__(other)
        return self

    def __imul__(self, other):
        if isinstance(other, PArray):
            if not self._on_same_device(other):
                raise ValueError("Arrays are not on the same device")
            self.array.__imul__(other.array)
        else:
            self.array.__imul__(other)
        return self

    def __idiv__(self, other):
        if isinstance(other, PArray):
            if not self._on_same_device(other):
                raise ValueError("Arrays are not on the same device")
            self.array.__idiv__(other.array)
        else:
            self.array.__idiv__(other)
        return self

    def __itruediv__(self, other):
        if isinstance(other, PArray):
            if not self._on_same_device(other):
                raise ValueError("Arrays are not on the same device")
            self.array.__itruediv__(other.array)
        else:
            self.array.__itruediv__(other)
        return self

    def __ifloordiv__(self, other):
        if isinstance(other, PArray):
            if not self._on_same_device(other):
                raise ValueError("Arrays are not on the same device")
            self.array.__ifloordiv__(other.array)
        else:
            self.array.__ifloordiv__(other)
        return self

    def __imod__(self, other):
        if isinstance(other, PArray):
            if not self._on_same_device(other):
                raise ValueError("Arrays are not on the same device")
            self.array.__imod__(other.array)
        else:
            self.array.__imod__(other)
        return self

    def __ipow__(self, other):
        if isinstance(other, PArray):
            if not self._on_same_device(other):
                raise ValueError("Arrays are not on the same device")
            self.array.__ipow__(other.array)
        else:
            self.array.__ipow__(other)
        return self

    def __ilshift__(self, other):
        if isinstance(other, PArray):
            if not self._on_same_device(other):
                raise ValueError("Arrays are not on the same device")
            self.array.__ilshift__(other.array)
        else:
            self.array.__ilshift__(other)
        return self

    def __irshift__(self, other):
        if isinstance(other, PArray):
            if not self._on_same_device(other):
                raise ValueError("Arrays are not on the same device")
            self.array.__irshift__(other.array)
        else:
            self.array.__irshift__(other)
        return self

    def __iand__(self, other):
        if isinstance(other, PArray):
            if not self._on_same_device(other):
                raise ValueError("Arrays are not on the same device")
            self.array.__iand__(other.array)
        else:
            self.array.__iand__(other)
        return self

    def __ior__(self, other):
        if isinstance(other, PArray):
            if not self._on_same_device(other):
                raise ValueError("Arrays are not on the same device")
            self.array.__ior__(other.array)
        else:
            self.array.__ior__(other)
        return self

    def __ixor__(self, other):
        if isinstance(other, PArray):
            if not self._on_same_device(other):
                raise ValueError("Arrays are not on the same device")
            self.array.__ixor__(other.array)
        else:
            self.array.__ixor__(other)
        return self

    # Container customization:

    def __iter__(self):
        return self.array.__iter__()

    def __len__(self):
        return self.array.__len__()

    # Conversion:

    def __int__(self):
        return int(self.array)

    def __float__(self):
        return float(self.array)

    def __complex__(self):
        return complex(self.array)

    def __oct__(self):
        return oct(self.array)

    def __hex__(self):
        return hex(self.array)

    def __bytes__(self):
        return bytes(self.array)

    # String representations:

    def __repr__(self):
        return repr(self._array)

    def __str__(self):
        return str(self._array)

    def __format__(self, format_spec):
        return self._array.__format__(format_spec)<|MERGE_RESOLUTION|>--- conflicted
+++ resolved
@@ -253,16 +253,12 @@
                             self._coherence_cv[op.src].wait()
             elif op.inst == MemoryOperation.LOAD:
                 with self._coherence_cv[op.dst]:  # hold the CV when moving data
-<<<<<<< HEAD
-                    self._array.copy_data_between_device(op.dst, op.src)  # copy data
-                    self._coherence.set_data_as_ready(op.dst, slices)  # mark it as done
-=======
                     with self._coherence_cv[op.src]:  # wait on src until it is ready
                         while not self._coherence.data_is_ready(op.src):
                             self._coherence_cv[op.src].wait()
-                    self._copy_data_between_device(op.dst, op.src)  # copy data
-                    self._coherence.set_data_as_ready(op.dst)  # mark it as done
->>>>>>> fc7daa7c
+                    self._array.copy_data_between_device(op.dst, op.src)  # copy data
+                    cupy.cuda.stream.get_current_stream().synchronize()
+                    self._coherence.set_data_as_ready(op.dst, slices)  # mark it as done
                     self._coherence_cv[op.dst].notify_all()  # let other threads know the data is ready
             elif op.inst == MemoryOperation.UPDATE_MAP:
                 self._array.set_slices_mapping(op.src, slices)
@@ -275,27 +271,6 @@
                 raise RuntimeError(f"PArray gets invalid memory operation from coherence protocol, "
                                    f"detail: opcode {op.inst}, dst {op.dst}, src {op.src}")
 
-<<<<<<< HEAD
-=======
-    def _copy_data_between_device(self, dst, src) -> None:
-        """
-        Copy data from src to dst.
-        """
-        if src == dst:
-            return
-        elif src == CPU_INDEX: # copy from CPU to GPU
-            self._array[dst] = cupy.asarray(self._array[src])
-        elif dst != CPU_INDEX: # copy from GPU to GPU
-            src_data = self._array[src]
-            dst_data = cupy.empty_like(src_data)
-            dst_data.data.copy_from_device_async(src_data.data, src_data.nbytes)
-            self._array[dst] = dst_data
-            cupy.cuda.stream.get_current_stream().synchronize()
-        else: # copy from GPU to CPU
-            self._array[CPU_INDEX] = cupy.asnumpy(self._array[src])
-            cupy.cuda.stream.get_current_stream().synchronize()
-
->>>>>>> fc7daa7c
     @staticmethod
     def _get_current_device() -> Device | None:
         """
