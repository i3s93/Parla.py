from __future__ import annotations

from parla.cpu_impl import cpu
<<<<<<< HEAD
from parla import task_runtime
=======
from parla.task_runtime import get_current_devices, get_scheduler_context
>>>>>>> 854b27a2
from parla.device import Device

from .coherence import MemoryOperation, Coherence, CPU_INDEX

import threading
import numpy
try:  # if the system has no GPU
    import cupy
    num_devices = cupy.cuda.runtime.getDeviceCount()
except (ImportError):
    # PArray only considers numpy or cupy array
    # work around of checking cupy.ndarray when cupy could not be imported
    cupy = numpy
    num_devices = 0


class PArray:
    """Multi-dimensional array on a CPU or CUDA device.

    This class is a wrapper around :class:`numpy.ndarray` and :class:`cupy.ndarray`,
    It is used to support Parla sheduler optimization and automatic data movement.

    Args:
        array: :class:`cupy.ndarray` or :class:`numpy.array` object

    Note: some methods should be called within the current task context
    """
    def __init__(self, array) -> None:
        # _array works as a per device buffer of data
        self._array = {n: None for n in range(num_devices)}  # add gpu id
        self._array[CPU_INDEX] = None  # add cpu id

        # get the array's location
        if isinstance(array, numpy.ndarray):
            location = CPU_INDEX
        else:
            location = int(array.device)

        self._array[location] = array
        self._coherence = Coherence(location, num_devices)  # coherence protocol for managing data among multi device

        self._coherence_lock = threading.Lock()  # a lock to greb when update coherence and move data

        self.size = array.size
        self.nbytes = array.nbytes

        # Register the parray with the scheduler
        get_scheduler_context().scheduler._available_resources.track_parray(self)

    # Properties:

    @property
    def array(self):
        """
        The reference to cupy/numpy array on current device.
        Note: should be called within the current task context
        """
        return self._array[self._current_device_index]

    @property
    def _on_gpu(self) -> bool:
        """
        True if the array is on GPU.
        Note: should be called within the current task context
        """
        return self._current_device_index != CPU_INDEX

    @property
    def _current_device_index(self) -> int:
        """
        -1 if the current device is CPU.
        Otherwise GPU ID.
        Note: should be called within the current task context
        """
        device = PArray._get_current_device()
        if device.architecture == cpu:
            return CPU_INDEX
        else:
            # assume GPU here, won't check device.architecture == gpu
            # to avoid import `gpu`, which is slow to setup.
            return device.index

            # Public API:

    def exists_on_device(self, device_id):
        return (self._array[device_id] is not None)

    def update(self, array) -> None:
        """ Update the copy on current device.

        Args:
            array: :class:`cupy.ndarray` or :class:`numpy.array` object

        Note: should be called within the current task context
        Note: data should be put in OUT/INOUT fields of spawn
        """
        self.size = array.size
        self.nbytes = array.nbytes

        this_device = self._current_device_index

        if isinstance(array, numpy.ndarray):
            if this_device != CPU_INDEX:  # CPU to GPU
                self._array[this_device] = cupy.asarray(array)
            else: # data already in CPU
                self._array[this_device] = array
        else:
            if this_device == CPU_INDEX: # GPU to CPU
                self._array[this_device] = cupy.asnumpy(array)
            else: # GPU to GPU
                if int(array.device) == this_device: # data already in this device
                    self._array[this_device] = array
                else:  # GPU to GPU
                    dst_data = cupy.empty_like(array)
                    dst_data.data.copy_from_device_async(array.data, array.nbytes)
                    cupy.cuda.get_current_stream().synchronize()
                    self._array[this_device] = dst_data

    def evict_all(self) -> None:
        """
        Evict all copies from buffer, and clean all related fields

        Note: this object should not be accessed anymore after called this method
        """
        self._array = None
        self._coherence = None

    def evict(self, device_id: int = None, keep_one_copy: bool = True) -> None:
        """
        Evict a device's copy and update coherence states.

        Args:
            device_id: if is this not None, data will be moved to this device,
                    else move to current device
            keep_one_copy: if it is True and this is the last copy, 
                    write it back to CPU before evict.

        Note: if this device has the last copy and `keep_one_copy` is false, 
            the whole protocol state will be INVALID then.
            And the system will lose the copy. Be careful when evict the last copy.
        """
        if device_id is None:
            device_id = self._current_device_index

        with self._coherence_lock:
            operations = self._coherence.evict(device_id, keep_one_copy)
            for op in operations:
                self._process_operation(op)


    # Coherence update operations:

    def _coherence_read(self, device_id: int = None) -> None:
        """ Tell the coherence protocol a read happened on a device.

        And do data movement based on the operations given by protocol.

        Args:
            device_id: if is this not None, data will be moved to this device,
                    else move to current device

        Note: should be called within the current task context
        """
        if device_id is None:
            device_id = self._current_device_index

        # update protocol and get operation
        with self._coherence_lock:
            operation = self._coherence.read(device_id)
            self._process_operation(operation)
            stream = cupy.cuda.get_current_stream()
            # The coherence lock does not protect GPU calls.
            # This could cause a data race when multiple readers on one data exist.
            # LOAD operation is an asynchronous CUDA copy which does not block
            # a CPU thread. This is problematic since other readers
            # could trigger another LOAD operation from a location where
            # it is still being copied. This stream synchronization blocks
            # a CPU core until all copies are done.
            # TODO(lhc): this synchronization overhead could be alleviated
            #            if we do static dependency analysis and allow
            #            ONLY siblings to simultaneously copy data
            #            without this synchronization.
            #            In this case, sync. is required for different levels
            #            on a task graph.
            stream.synchronize()

    def _coherence_write(self, device_id: int = None) -> None:
        """Tell the coherence protocol a write happened on a device.

        And do data movement based on the operations given by protocol.

        Args:
            device_id: if is this not None, data will be moved to this device,
                    else move to current device

        Note: should be called within the current task context
        """
        if device_id is None:
            device_id = self._current_device_index

        # update protocol and get list of operations
        # use lock to avoid race in between data movement and protocol updating
        # TODO(Yineng): improve the lock or propose a lock free protocol
        with self._coherence_lock:
            operations = self._coherence.write(device_id)
            for op in operations:
                self._process_operation(op)

    # Device management methods:

    def _process_operation(self, operation: MemoryOperation) -> None:
        """
        Process the given memory operations.
        Data will be moved, and protocol states is kept unchanged.
        """
        if operation.inst == MemoryOperation.NOOP:
            return  # do nothing
        elif operation.inst == MemoryOperation.LOAD:
            self._copy_data_between_device(operation.dst, operation.src)
        elif operation.inst == MemoryOperation.EVICT:
            self._array[operation.src] = None  # decrement the reference counter, relying on GC to free the memory
        elif operation.inst == MemoryOperation.ERROR:
            raise RuntimeError(f"PArray gets invalid memory operation from coherence protocol, "
                               f"detail: opcode {operation.inst}, dst {operation.dst}, src {operation.src}")
        else:
            raise RuntimeError(f"PArray gets invalid memory operation from coherence protocol, "
                               f"detail: opcode {operation.inst}, dst {operation.dst}, src {operation.src}")

    def _copy_data_between_device(self, dst, src) -> None:
        """
        Copy data from src to dst.
        """
        if src == dst:
            return
        elif src == CPU_INDEX: # copy from CPU to GPU
            self._array[dst] = cupy.asarray(self._array[src])
        elif dst != CPU_INDEX: # copy from GPU to GPU
            src_data = self._array[src]
            dst_data = cupy.empty_like(src_data)
            dst_data.data.copy_from_device_async(src_data.data, src_data.nbytes)
            cupy.cuda.stream.get_current_stream().synchronize()
            self._array[dst] = dst_data
        else: # copy from GPU to CPU
            self._array[CPU_INDEX] = cupy.asnumpy(self._array[src])

    @staticmethod
    def _get_current_device() -> Device:
        """
        Get current device from task environment.

        Note: should be called within the current task context
        """
        return task_runtime.get_current_devices()[0]

    def _auto_move(self, device_id: int = None, do_write: bool = False) -> None:
        """ Automatically move data to current device.

        Multiple copies on different devices will be made based on coherence protocol.

        Args:
            device_id: current device id. CPU use CPU_INDEX as id
            do_write: True if want make the device MO in coherence protocol
                False if this is only for read only in current task

        Note: should be called within the current task context
        """
        if do_write:
            self._coherence_write(device_id)
        else:
            self._coherence_read(device_id)

    def _on_same_device(self, other: PArray) -> bool:
        """
        Return True if the two PArrays are in the same device.
        Note: other has to be a PArray object.
        """
        this_device = self._current_device_index
        return this_device in other._array and other._array[this_device] is not None

    # NumPy/CuPy methods redirection

    def __getattr__(self, item):
        """
        A proxy method that redirect call to methods in :class:`numpy.ndarray` or :class:`cupy.ndarray`
        """
        return getattr(self.array, item)

    # Comparison operators:

    def __lt__(x, y):
        if isinstance(y, PArray):
            if not x._on_same_device(y):
                raise ValueError("Arrays are not on the same device")
            return x.array.__lt__(y.array)
        else:
            return x.array.__lt__(y)

    def __le__(x, y):
        if isinstance(y, PArray):
            if not x._on_same_device(y):
                raise ValueError("Arrays are not on the same device")
            return x.array.__le__(y.array)
        else:
            return x.array.__le__(y)

    def __eq__(x, y):
        if isinstance(y, PArray):
            if not x._on_same_device(y):
                raise ValueError("Arrays are not on the same device")
            return x.array.__eq__(y.array)
        else:
            return x.array.__eq__(y)

    def __ne__(x, y):
        if isinstance(y, PArray):
            if not x._on_same_device(y):
                raise ValueError("Arrays are not on the same device")
            return x.array.__ne__(y.array)
        else:
            return x.array.__ne__(y)

    def __gt__(x, y):
        if isinstance(y, PArray):
            if not x._on_same_device(y):
                raise ValueError("Arrays are not on the same device")
            return x.array.__gt__(y.array)
        else:
            return x.array.__gt__(y)

    def __ge__(x, y):
        if isinstance(y, PArray):
            if not x._on_same_device(y):
                raise ValueError("Arrays are not on the same device")
            return x.array.__ge__(y.array)
        else:
            return x.array.__ge__(y)


    # Truth value of an array (bool):

    def __nonzero__(self):
        return PArray(self.array.__nonzero__())

    # Unary operations:

    def __neg__(self):
        return PArray(self.array.__neg__())

    def __pos__(self):
        return PArray(self.array.__pos__())

    def __abs__(self):
        return PArray(self.array.__abs__())

    def __invert__(self):
        return PArray(self.array.__invert__())

    # Arithmetic:

    def __add__(x, y):
        if isinstance(y, PArray):
            if not x._on_same_device(y):
                raise ValueError("Arrays are not on the same device")
            return PArray(x.array + y.array)
        else:
            return PArray(x.array + y)

    def __sub__(x, y):
        if isinstance(y, PArray):
            if not x._on_same_device(y):
                raise ValueError("Arrays are not on the same device")
            return PArray(x.array - y.array)
        else:
            return PArray(x.array - y)

    def __mul__(x, y):
        if isinstance(y, PArray):
            if not x._on_same_device(y):
                raise ValueError("Arrays are not on the same device")
            return PArray(x.array * y.array)
        else:
            return PArray(x.array * y)

    def __matmul__(x, y):
        if isinstance(y, PArray):
            if not x._on_same_device(y):
                raise ValueError("Arrays are not on the same device")
            return PArray(x.array @ y.array)
        else:
            return PArray(x.array @ y)

    def __div__(x, y):
        if isinstance(y, PArray):
            if not x._on_same_device(y):
                raise ValueError("Arrays are not on the same device")
            return PArray(x.array / y.array)
        else:
            return PArray(x.array / y)

    def __truediv__(x, y):
        if isinstance(y, PArray):
            if not x._on_same_device(y):
                raise ValueError("Arrays are not on the same device")
            return PArray(x.array / y.array)
        else:
            return PArray(x.array / y)

    def __floordiv__(x, y):
        if isinstance(y, PArray):
            if not x._on_same_device(y):
                raise ValueError("Arrays are not on the same device")
            return PArray(x.array.__floordiv__(y.array))
        else:
            return PArray(x.array.__floordiv__(y))

    def __mod__(x, y):
        if isinstance(y, PArray):
            if not x._on_same_device(y):
                raise ValueError("Arrays are not on the same device")
            return PArray(x.array.__mod__(y.array))
        else:
            return PArray(x.array.__mod__(y))

    def __divmod__(x, y):
        if isinstance(y, PArray):
            if not x._on_same_device(y):
                raise ValueError("Arrays are not on the same device")
            return PArray(x.array.__divmod__(y.array))
        else:
            return PArray(x.array.__divmod__(y))

    def __pow__(x, y, modulo):
        if isinstance(y, PArray):
            if not x._on_same_device(y):
                raise ValueError("Arrays are not on the same device")
            return PArray(x.array.__pow__(y.array))
        else:
            return PArray(x.array.__pow__(y))

    def __lshift__(x, y):
        if isinstance(y, PArray):
            if not x._on_same_device(y):
                raise ValueError("Arrays are not on the same device")
            return PArray(x.array.__lshift__(y.array))
        else:
            return PArray(x.array.__lshift__(y))

    def __rshift__(x, y):
        if isinstance(y, PArray):
            if not x._on_same_device(y):
                raise ValueError("Arrays are not on the same device")
            return PArray(x.array.__rshift__(y.array))
        else:
            return PArray(x.array.__rshift__(y))

    def __and__(x, y):
        if isinstance(y, PArray):
            if not x._on_same_device(y):
                raise ValueError("Arrays are not on the same device")
            return PArray(x.array.__and__(y.array))
        else:
            return PArray(x.array.__and__(y))

    def __or__(x, y):
        if isinstance(y, PArray):
            if not x._on_same_device(y):
                raise ValueError("Arrays are not on the same device")
            return PArray(x.array.__or__(y.array))
        else:
            return PArray(x.array.__or__(y))

    def __xor__(x, y):
        if isinstance(y, PArray):
            if not x._on_same_device(y):
                raise ValueError("Arrays are not on the same device")
            return PArray(x.array.__xor__(y.array))
        else:
            return PArray(x.array.__xor__(y))

    # Arithmetic, in-place:
    def __iadd__(self, other):
        if isinstance(other, PArray):
            if not self._on_same_device(other):
                raise ValueError("Arrays are not on the same device")
            self.array.__iadd__(other.array)
        else:
            self.array.__iadd__(other)
        return self

    def __isub__(self, other):
        if isinstance(other, PArray):
            if not self._on_same_device(other):
                raise ValueError("Arrays are not on the same device")
            self.array.__isub__(other.array)
        else:
            self.array.__isub__(other)
        return self

    def __imul__(self, other):
        if isinstance(other, PArray):
            if not self._on_same_device(other):
                raise ValueError("Arrays are not on the same device")
            self.array.__imul__(other.array)
        else:
            self.array.__imul__(other)
        return self

    def __idiv__(self, other):
        if isinstance(other, PArray):
            if not self._on_same_device(other):
                raise ValueError("Arrays are not on the same device")
            self.array.__idiv__(other.array)
        else:
            self.array.__idiv__(other)
        return self

    def __itruediv__(self, other):
        if isinstance(other, PArray):
            if not self._on_same_device(other):
                raise ValueError("Arrays are not on the same device")
            self.array.__itruediv__(other.array)
        else:
            self.array.__itruediv__(other)
        return self

    def __ifloordiv__(self, other):
        if isinstance(other, PArray):
            if not self._on_same_device(other):
                raise ValueError("Arrays are not on the same device")
            self.array.__ifloordiv__(other.array)
        else:
            self.array.__ifloordiv__(other)
        return self

    def __imod__(self, other):
        if isinstance(other, PArray):
            if not self._on_same_device(other):
                raise ValueError("Arrays are not on the same device")
            self.array.__imod__(other.array)
        else:
            self.array.__imod__(other)
        return self

    def __ipow__(self, other):
        if isinstance(other, PArray):
            if not self._on_same_device(other):
                raise ValueError("Arrays are not on the same device")
            self.array.__ipow__(other.array)
        else:
            self.array.__ipow__(other)
        return self

    def __ilshift__(self, other):
        if isinstance(other, PArray):
            if not self._on_same_device(other):
                raise ValueError("Arrays are not on the same device")
            self.array.__ilshift__(other.array)
        else:
            self.array.__ilshift__(other)
        return self

    def __irshift__(self, other):
        if isinstance(other, PArray):
            if not self._on_same_device(other):
                raise ValueError("Arrays are not on the same device")
            self.array.__irshift__(other.array)
        else:
            self.array.__irshift__(other)
        return self

    def __iand__(self, other):
        if isinstance(other, PArray):
            if not self._on_same_device(other):
                raise ValueError("Arrays are not on the same device")
            self.array.__iand__(other.array)
        else:
            self.array.__iand__(other)
        return self

    def __ior__(self, other):
        if isinstance(other, PArray):
            if not self._on_same_device(other):
                raise ValueError("Arrays are not on the same device")
            self.array.__ior__(other.array)
        else:
            self.array.__ior__(other)
        return self

    def __ixor__(self, other):
        if isinstance(other, PArray):
            if not self._on_same_device(other):
                raise ValueError("Arrays are not on the same device")
            self.array.__ixor__(other.array)
        else:
            self.array.__ixor__(other)
        return self

    # Container customization:

    def __iter__(self):
        return self.array.__iter__()

    def __len__(self):
        return self.array.__len__()

    def __getitem__(self, slices):
        ret = self.array.__getitem__(slices)

        # ndarray.__getitem__() may return a ndarray
        if isinstance(ret, numpy.ndarray):
            return PArray(ret)
        elif isinstance(ret, cupy.ndarray):
            if ret.shape == ():
                return ret.item()
            else:
                return PArray(ret)
        else:
            return ret

    def __setitem__(self, slices, value):
        if isinstance(value, PArray):
            self.array.__setitem__(slices, value.array)
        else:
            self.array.__setitem__(slices, value)

    # Conversion:

    def __int__(self):
        return PArray(int(self.array.get()))

    def __float__(self):
        return PArray(float(self.array.get()))

    def __complex__(self):
        return PArray(complex(self.array.get()))

    def __oct__(self):
        return PArray(oct(self.array.get()))

    def __hex__(self):
        return PArray(hex(self.array.get()))

    def __bytes__(self):
        return PArray(bytes(self.array.get()))

    # String representations:

    def __repr__(self):
        return repr(self._array)

    def __str__(self):
        return str(self._array)

    def __format__(self, format_spec):
        return self._array.__format__(format_spec)<|MERGE_RESOLUTION|>--- conflicted
+++ resolved
@@ -1,11 +1,7 @@
 from __future__ import annotations
 
 from parla.cpu_impl import cpu
-<<<<<<< HEAD
 from parla import task_runtime
-=======
-from parla.task_runtime import get_current_devices, get_scheduler_context
->>>>>>> 854b27a2
 from parla.device import Device
 
 from .coherence import MemoryOperation, Coherence, CPU_INDEX
@@ -53,7 +49,7 @@
         self.nbytes = array.nbytes
 
         # Register the parray with the scheduler
-        get_scheduler_context().scheduler._available_resources.track_parray(self)
+        task_runtime.get_scheduler_context().scheduler._available_resources.track_parray(self)
 
     # Properties:
 
