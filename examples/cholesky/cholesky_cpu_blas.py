--- conflicted
+++ resolved
@@ -48,7 +48,6 @@
 from parla.function_decorators import specialized
 from parla.tasks import spawn, TaskSpace, CompletedTaskSpace
 
-<<<<<<< HEAD
 try:
     from parla.cuda import get_memory_log, summarize_memory, log_memory, clean_memory
 except (ImportError, AttributeError):
@@ -60,13 +59,8 @@
         pass
     def clean_memory():
         pass
-=======
+
 from dask.array.utils import array_safe, meta_from_array, solve_triangular_safe
-
-from cupy.cuda import cublas
-from cupy.cuda import device
-#from cupy.linalg import _util
->>>>>>> 28c49572
 
 from numba import jit, void, float64
 import math
@@ -76,28 +70,7 @@
 
 loc = cpu
 
-<<<<<<< HEAD
-=======
-os.environ["NUMEXPR_NUM_THREADS"] = "1"
-os.environ["OMP_NUM_THREADS"] = "1"
-os.environ["OPENBLAS_NUM_THREADS"] = "1"
-os.environ["VECLIB_MAXIMUM_THREADS"] = "1"
-
-#Contains no error checking
-def cupy_trsm_wrapper(a, b):
-    cublas_handle = device.get_cublas_handle()
-    a = cp.array(a, dtype=np.float64, order='F')
-    b = cp.array(b, dtype=np.float64, order='F')
-    trsm = cublas.dtrsm
-    uplo = cublas.CUBLAS_FILL_MODE_LOWER
-    trans = cublas.CUBLAS_OP_T
-    side = cublas.CUBLAS_SIDE_RIGHT
-    diag = cublas.CUBLAS_DIAG_NON_UNIT
-    m, n = (b.side, 1) if b.ndim == 1 else b.shape
-    trsm(cublas_handle, side, uplo, trans, diag, m, n, 1.0, a.data.ptr, m, b.data.ptr, m)
-    return b
-
->>>>>>> 28c49572
+
 def numpy_trsm_wrapper(a, b):
     a = np.array(a, order='F', dtype=np.float64)
     b = np.array(b, order='F', dtype=np.float64)
@@ -178,25 +151,9 @@
                 factor = clone_here(a[j][j])
                 panel = clone_here(a[i][j])
                 panel = ltriang_solve(factor, panel)
-<<<<<<< HEAD
                 copy(a[i][j], panel)
 
     return subcholesky[len(a)-1]
-=======
-                copy(a[i, j], panel)
-
-    """
-    @spawn(zerofy, [subcholesky[a.shape[0]-1]], placement=loc)
-    def zero():
-        target = clone_here(a)
-        print(">> before:", target)
-        computed_L = np.tril(target)
-        print(">> computed:", computed_L)
-        copy(a, computed_L)
-    """
-        
-    return subcholesky[a.shape[0]-1]
->>>>>>> 28c49572
 
 def main():
     @spawn(placement=cpu)
@@ -217,24 +174,14 @@
             print("Loaded matrix from file. Shape=", a.shape)
             n = a.shape[0]
 
-<<<<<<< HEAD
         # Copy and layout input
         print("Blocksize: ", block_size)
-=======
-        np.random.seed(10)
-
-        # Configure environment
-        block_size = 2000
-        n = 20000
->>>>>>> 28c49572
         assert not n % block_size
         a1 = a.copy()
         #a_temp = a1.reshape(n//block_size, block_size, n//block_size, block_size).swapaxes(1, 2)
 
-
         for k in range(num_tests):
             ap = a1.copy()
-
 
             ap_list = list()
             for i in range(n//block_size):
@@ -250,12 +197,10 @@
             await cholesky_blocked_inplace(ap_list)
             end = time.perf_counter()
 
-<<<<<<< HEAD
             print(f"Trial {k}:", end - start, "seconds")
             summarize_memory()
             clean_memory()
             print("--------")
-
 
             ts = TaskSpace("CopyBack")
             @spawn(taskid=ts[0], placement=cpu)
@@ -266,7 +211,6 @@
 
             await ts
 
-
             # Check result
             print("Is NAN: ", np.isnan(np.sum(ap)))
 
@@ -274,20 +218,6 @@
                 computed_L = np.tril(ap)
                 error = np.max(np.absolute(a - computed_L @ computed_L.T))
                 print("Error", error)
-=======
-        # Call Parla Cholesky result and wait for completion
-        await cholesky_blocked_inplace(ap)
-        #print(ap)
-
-        end = time.perf_counter()
-        print(end - start, "seconds")
-        #print("Truth", linalg.cholesky(a))
-        # Check result
-        computed_L = np.tril(a1)
-        #print("Soln", computed_L)
-        print(np.max(np.absolute(a - computed_L @ computed_L.T)))
-        assert(np.max(np.absolute(a - computed_L @ computed_L.T)) < 1E-6)
->>>>>>> 28c49572
 
 if __name__ == '__main__':
     np.random.seed(10)
